--- conflicted
+++ resolved
@@ -1,7 +1,6 @@
 from evennia import CmdSet
 from evennia.scripts.models import ScriptDB
 from ..command import Command
-from evennia.scripts.models import ScriptDB
 
 
 class CmdSpawnReload(Command):
@@ -13,15 +12,10 @@
 
     def func(self):
         script = ScriptDB.objects.filter(db_key="spawn_manager").first()
-<<<<<<< HEAD
         if not script or not hasattr(script, "reload_spawns"):
             self.msg("Spawn manager not found.")
             return
         script.reload_spawns()
-=======
-        if script:
-            script.reload_spawns()
->>>>>>> 7a83a270
         self.msg("Spawn entries reloaded from prototypes.")
 
 
@@ -39,15 +33,10 @@
             return
         room_vnum = int(arg)
         script = ScriptDB.objects.filter(db_key="spawn_manager").first()
-<<<<<<< HEAD
         if not script or not hasattr(script, "force_respawn"):
             self.msg("Spawn manager not found.")
             return
         script.force_respawn(room_vnum)
-=======
-        if script:
-            script.force_respawn(room_vnum)
->>>>>>> 7a83a270
         self.msg(f"Respawn check run for room {room_vnum}.")
 
 
@@ -87,8 +76,10 @@
                 rid = room
             else:
                 rid = None
+
             if rid != target_vnum:
                 continue
+
             obj = script._get_room(entry)
             live = script._live_count(entry.get("prototype"), obj) if obj else 0
             lines.append(
