--- conflicted
+++ resolved
@@ -1,26 +1,21 @@
 #!/usr/bin/env python3
-"""Utility to cleanly start the Evennia server using `evennia start`.
+"""
+Utility to cleanly start the Evennia server using `evennia start`.
 
-This script checks for lingering processes or files that might prevent
-Evennia from launching. It removes stale PID files and temporary
-directories and frees the default port before executing ``evennia start``.
+This script:
+- Checks for lingering twistd processes
+- Kills defunct twistd parents
+- Cleans up stale PID/log files
+- Frees the default port (4005)
+- Starts Evennia cleanly
 """
 
 import os
 import subprocess
 import sys
-
-<<<<<<< HEAD
-from utils.startup_utils import (
-    _cleanup_files,
-    _kill_defunct_parents,
-    _twistd_processes,
-    kill_port,
-)
-
-PORT = 4005
-=======
-from utils.startup_utils import kill_port
+import signal
+import shutil
+import glob
 
 PORT = 4005
 
@@ -46,6 +41,7 @@
 
 
 def _kill_defunct_parents(procs):
+    """Kill the parent of any defunct (zombie) twistd processes."""
     for p in procs:
         if "<defunct>" in p["cmd"] or "Z" in p["state"]:
             try:
@@ -55,6 +51,7 @@
 
 
 def _cleanup_files():
+    """Remove stale .pid, .log, and twistd temp files."""
     for pattern in ["server/*.pid", "server/*.log", ".twistd-*"]:
         for path in glob.glob(pattern):
             if os.path.isdir(path):
@@ -64,10 +61,25 @@
                     os.remove(path)
                 except FileNotFoundError:
                     pass
->>>>>>> 082d4e19
+
+
+def kill_port(port: int):
+    """Kill any process listening on the specified port."""
+    try:
+        output = subprocess.check_output(
+            ["lsof", "-i", f":{port}"], text=True
+        ).splitlines()[1:]  # skip header
+        for line in output:
+            parts = line.split()
+            if len(parts) >= 2:
+                pid = int(parts[1])
+                os.kill(pid, signal.SIGKILL)
+    except subprocess.CalledProcessError:
+        pass  # lsof returned no output
 
 
 def _is_running() -> bool:
+    """Check if Evennia appears to be already running."""
     return os.path.exists("server/server.pid") or os.path.exists("server/portal.pid")
 
 
