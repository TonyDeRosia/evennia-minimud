#!/usr/bin/env python3
"""Reset and restart Evennia server if not already running."""

import os
import subprocess
import sys

<<<<<<< HEAD
from utils.startup_utils import (
    _cleanup_files,
    _kill_defunct_parents,
    _twistd_processes,
    kill_port,
)

PORT = 4005
=======
from utils.startup_utils import kill_port

PORT = 4005


def get_twistd_processes():
    """Return list of twistd processes as dicts."""
    try:
        output = subprocess.check_output(
            ["ps", "axo", "pid,ppid,state,command"], text=True
        )
    except subprocess.CalledProcessError:
        return []
    procs = []
    for line in output.strip().splitlines()[1:]:
        parts = line.strip().split(None, 3)
        if len(parts) < 4:
            continue
        pid, ppid, state, cmd = parts
        if "twistd" in cmd:
            procs.append(
                {
                    "pid": int(pid),
                    "ppid": int(ppid),
                    "state": state,
                    "cmd": cmd,
                }
            )
    return procs


def kill_parent_of_defunct(procs):
    for p in procs:
        if "<defunct>" in p["cmd"] or "Z" in p["state"]:
            try:
                os.kill(p["ppid"], signal.SIGKILL)
            except ProcessLookupError:
                pass


def cleanup_files():
    for pattern in ["server/*.pid", "server/*.log", ".twistd-*"]:
        for path in glob.glob(pattern):
            if os.path.isdir(path):
                shutil.rmtree(path, ignore_errors=True)
            else:
                try:
                    os.remove(path)
                except FileNotFoundError:
                    pass
>>>>>>> 082d4e19


def evennia_running(procs):
    if any("<defunct>" not in p["cmd"] for p in procs):
        return True
    if os.path.exists("server/server.pid") or os.path.exists("server/portal.pid"):
        return True
    return False


def main():
    procs = _twistd_processes()
    _kill_defunct_parents(procs)
    if evennia_running(procs):
        print("Evennia already running.")
        return

    _cleanup_files()
    kill_port(PORT)

    try:
        subprocess.run(["evennia", "start"], check=True)
    except FileNotFoundError:
        print("evennia executable not found.", file=sys.stderr)
        sys.exit(1)


if __name__ == "__main__":
    main()<|MERGE_RESOLUTION|>--- conflicted
+++ resolved
@@ -1,11 +1,19 @@
 #!/usr/bin/env python3
-"""Reset and restart Evennia server if not already running."""
+"""
+Reset and restart the Evennia server if it's not already running.
+
+This script:
+- Detects existing twistd processes.
+- Kills defunct twistd parents.
+- Cleans up stale log and PID files.
+- Frees port 4005 (or override via EVENNIA_PORT).
+- Starts Evennia cleanly.
+"""
 
 import os
 import subprocess
 import sys
 
-<<<<<<< HEAD
 from utils.startup_utils import (
     _cleanup_files,
     _kill_defunct_parents,
@@ -13,62 +21,11 @@
     kill_port,
 )
 
-PORT = 4005
-=======
-from utils.startup_utils import kill_port
-
-PORT = 4005
+DEFAULT_PORT = 4005
 
 
-def get_twistd_processes():
-    """Return list of twistd processes as dicts."""
-    try:
-        output = subprocess.check_output(
-            ["ps", "axo", "pid,ppid,state,command"], text=True
-        )
-    except subprocess.CalledProcessError:
-        return []
-    procs = []
-    for line in output.strip().splitlines()[1:]:
-        parts = line.strip().split(None, 3)
-        if len(parts) < 4:
-            continue
-        pid, ppid, state, cmd = parts
-        if "twistd" in cmd:
-            procs.append(
-                {
-                    "pid": int(pid),
-                    "ppid": int(ppid),
-                    "state": state,
-                    "cmd": cmd,
-                }
-            )
-    return procs
-
-
-def kill_parent_of_defunct(procs):
-    for p in procs:
-        if "<defunct>" in p["cmd"] or "Z" in p["state"]:
-            try:
-                os.kill(p["ppid"], signal.SIGKILL)
-            except ProcessLookupError:
-                pass
-
-
-def cleanup_files():
-    for pattern in ["server/*.pid", "server/*.log", ".twistd-*"]:
-        for path in glob.glob(pattern):
-            if os.path.isdir(path):
-                shutil.rmtree(path, ignore_errors=True)
-            else:
-                try:
-                    os.remove(path)
-                except FileNotFoundError:
-                    pass
->>>>>>> 082d4e19
-
-
-def evennia_running(procs):
+def evennia_running(procs) -> bool:
+    """Determine if Evennia is already running."""
     if any("<defunct>" not in p["cmd"] for p in procs):
         return True
     if os.path.exists("server/server.pid") or os.path.exists("server/portal.pid"):
@@ -77,20 +34,25 @@
 
 
 def main():
+    port = int(os.getenv("EVENNIA_PORT", DEFAULT_PORT))
     procs = _twistd_processes()
     _kill_defunct_parents(procs)
+
     if evennia_running(procs):
-        print("Evennia already running.")
+        print("Evennia is already running.")
         return
 
     _cleanup_files()
-    kill_port(PORT)
+    kill_port(port)
 
     try:
         subprocess.run(["evennia", "start"], check=True)
     except FileNotFoundError:
-        print("evennia executable not found.", file=sys.stderr)
+        print("Error: 'evennia' command not found.", file=sys.stderr)
         sys.exit(1)
+    except subprocess.CalledProcessError as e:
+        print(f"Evennia failed to start: {e}", file=sys.stderr)
+        sys.exit(e.returncode)
 
 
 if __name__ == "__main__":
