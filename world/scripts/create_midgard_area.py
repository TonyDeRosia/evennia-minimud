from evennia import create_object
from evennia.objects.models import ObjectDB
from evennia.utils import logger
from typeclasses.rooms import Room
from utils.prototype_manager import load_all_prototypes


def create() -> tuple[int, int]:
    """Instantiate Midgard rooms and their exits if missing.

    Returns
    -------
    tuple[int, int]
        Number of rooms created and exits created.
    """
    prototypes = load_all_prototypes("room")
    midgard = [p for p in prototypes.values() if p.get("area") == "midgard"]

    rooms = {}
<<<<<<< HEAD
    rooms_created = 0
=======
    created_rooms = 0
>>>>>>> 5932f874
    for proto in midgard:
        vnum = int(proto.get("room_id"))
        objs = ObjectDB.objects.filter(
            db_attributes__db_key="room_id", db_attributes__db_value=vnum
        )
        room_obj = None
        for obj in objs:
            if obj.is_typeclass(Room, exact=False):
                room_obj = obj
                break
        if room_obj:
            rooms[vnum] = room_obj
            continue

        obj = create_object(
            proto.get("typeclass", Room), key=proto.get("key"), nohome=True
        )
        obj.db.desc = proto.get("desc", "")
        obj.db.room_id = vnum
        obj.db.area = proto.get("area")
        if proto.get("xyz"):
            obj.db.xyz = proto["xyz"]
        for tag in proto.get("tags", []):
            if isinstance(tag, (list, tuple)) and len(tag) >= 1:
                name = tag[0]
                category = tag[1] if len(tag) > 1 else None
                obj.tags.add(name, category=category)
            else:
                obj.tags.add(tag)
        rooms_created += 1
        rooms[vnum] = obj
<<<<<<< HEAD

    exits_created = 0
=======
        created_rooms += 1
    # create exits
    created_exits = 0
>>>>>>> 5932f874
    for proto in midgard:
        vnum = int(proto.get("room_id"))
        room = rooms.get(vnum)
        if not room:
            continue
        for dir_name, dest_vnum in proto.get("exits", {}).items():
            dest = rooms.get(int(dest_vnum))
            if not dest:
                continue
            room.db.exits = room.db.exits or {}
            if dir_name not in room.db.exits:
                room.db.exits[dir_name] = dest
<<<<<<< HEAD
                exits_created += 1

    return rooms_created, exits_created
=======
                created_exits += 1

    summary = f"Created {created_rooms} rooms and {created_exits} exits."
    logger.log_info(summary)
    return summary
>>>>>>> 5932f874
<|MERGE_RESOLUTION|>--- conflicted
+++ resolved
@@ -6,7 +6,8 @@
 
 
 def create() -> tuple[int, int]:
-    """Instantiate Midgard rooms and their exits if missing.
+    """
+    Instantiate Midgard rooms and their exits if missing.
 
     Returns
     -------
@@ -17,21 +18,15 @@
     midgard = [p for p in prototypes.values() if p.get("area") == "midgard"]
 
     rooms = {}
-<<<<<<< HEAD
     rooms_created = 0
-=======
-    created_rooms = 0
->>>>>>> 5932f874
+
     for proto in midgard:
         vnum = int(proto.get("room_id"))
         objs = ObjectDB.objects.filter(
             db_attributes__db_key="room_id", db_attributes__db_value=vnum
         )
-        room_obj = None
-        for obj in objs:
-            if obj.is_typeclass(Room, exact=False):
-                room_obj = obj
-                break
+        room_obj = next((obj for obj in objs if obj.is_typeclass(Room, exact=False)), None)
+
         if room_obj:
             rooms[vnum] = room_obj
             continue
@@ -42,8 +37,10 @@
         obj.db.desc = proto.get("desc", "")
         obj.db.room_id = vnum
         obj.db.area = proto.get("area")
+
         if proto.get("xyz"):
             obj.db.xyz = proto["xyz"]
+
         for tag in proto.get("tags", []):
             if isinstance(tag, (list, tuple)) and len(tag) >= 1:
                 name = tag[0]
@@ -51,16 +48,11 @@
                 obj.tags.add(name, category=category)
             else:
                 obj.tags.add(tag)
+
+        rooms[vnum] = obj
         rooms_created += 1
-        rooms[vnum] = obj
-<<<<<<< HEAD
 
     exits_created = 0
-=======
-        created_rooms += 1
-    # create exits
-    created_exits = 0
->>>>>>> 5932f874
     for proto in midgard:
         vnum = int(proto.get("room_id"))
         room = rooms.get(vnum)
@@ -73,14 +65,7 @@
             room.db.exits = room.db.exits or {}
             if dir_name not in room.db.exits:
                 room.db.exits[dir_name] = dest
-<<<<<<< HEAD
                 exits_created += 1
 
-    return rooms_created, exits_created
-=======
-                created_exits += 1
-
-    summary = f"Created {created_rooms} rooms and {created_exits} exits."
-    logger.log_info(summary)
-    return summary
->>>>>>> 5932f874
+    logger.log_info(f"✅ Midgard created: {rooms_created} rooms, {exits_created} exits.")
+    return rooms_created, exits_created