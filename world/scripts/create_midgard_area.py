from evennia import create_object
from evennia.objects.models import ObjectDB
from evennia.utils import logger

midgard_rooms = {
    200050: {
        "name": "|cTemple Steppes|n",
        "desc": (
            "Wide marble steps rise toward an ancient temple crowned with golden spires. "
            "Weathered pillars etched with celestial symbols surround the area, glowing faintly with divine energy. "
            "A soft breeze stirs the incense drifting from the temple entrance, filling the air with a sense of calm and purpose. "
            "This sacred hub stands as the beating heart of Midgard, where adventurers come to seek clarity and divine guidance."
        ),
        "exits": {"south": 200051},
    },
    200051: {
        "name": "|wPath to Temple|n",
        "desc": (
            "Stone lanterns guide your descent along a cobbled trail that winds between statues of forgotten gods. "
            "Faint chanting echoes from above, lingering like memory in the air. "
            "The scent of flowers and incense fades the farther you walk from the temple. "
            "This tranquil path serves as a bridge between Midgard’s divine heights and its bustling town below."
        ),
        "exits": {"north": 200050, "south": 200052},
    },
    200052: {
        "name": "|GMidgard Square|n",
        "desc": (
            "The town square bustles with merchants and lively chatter. "
            "Colorful stalls ring a central fountain splashing gently. "
            "The smell of fresh bread mixes with the clang of distant forges. "
            "Travelers from all paths pause here before continuing their journeys."
        ),
        "exits": {"north": 200051, "east": 200053},
    },
    200053: {
        "name": "|yEast Market|n",
        "desc": (
            "Vendors shout prices from ramshackle booths lining the street. "
            "Bright awnings flap in the ever-present breeze. "
            "Coins clink and children laugh as trade carries on. "
            "The eastern road leads deeper into Midgard’s busy districts."
        ),
        "exits": {"west": 200052, "south": 200054},
    },
    200054: {
        "name": "|mGuildhall Entrance|n",
        "desc": (
            "Carved stone arches mark the entrance to the grand guildhall. "
            "Banners of various colors flutter proudly from the walls. "
            "Footsteps echo softly beneath the high ceilings. "
            "New members often gather here before pledging their service."
        ),
        "exits": {"north": 200053, "west": 200055},
    },
    200055: {
        "name": "|cKnight Quarters|n",
        "desc": (
            "Rows of polished armor stand at attention along the corridor. "
            "The scent of oil and metal lingers in the air. "
            "Trophies from past campaigns adorn the walls with pride. "
            "Off-duty knights swap stories here after their patrols."
        ),
        "exits": {"east": 200054},
    },
    200056: {
        "name": "|wTraining Yard|n",
        "desc": (
            "Wooden dummies and targets crowd the open yard. "
            "Instructors bark orders to squires going through drills. "
            "Sweat and determination hang thick in the afternoon sun. "
            "The clatter of weapons rings out from dawn until dusk."
        ),
        "exits": {},
    },
    200057: {
        "name": "|rBarracks Path|n",
        "desc": (
            "A narrow lane runs between sturdy stone barracks. "
            "Booted soldiers march in step to a silent cadence. "
            "Flags bearing Midgard’s sigil snap crisply overhead. "
            "The lane continues south toward the outer gate."
        ),
        "exits": {"west": 200056, "south": 200058},
    },
    200058: {
        "name": "|gSouth Gate|n",
        "desc": (
            "Heavy iron gates guard the southern exit of the town. "
            "Beyond lies a well-worn road fading into the countryside. "
            "Guards nod to those leaving on errands or patrol. "
            "This threshold marks the boundary between Midgard and the wider world."
        ),
        "exits": {"north": 200057},
    },
    200059: {
        "name": "|GForge Square|n",
        "desc": (
            "The clang of hammer on anvil resonates throughout this square. "
            "Sparks fly as smiths labor over glowing metal. "
            "The air is thick with smoke and the smell of coal. "
            "Apprentices hurry about carrying fresh supplies."
        ),
        "exits": {"east": 200060},
    },
    200060: {
        "name": "|CSmithy|n",
        "desc": (
            "Inside the smithy, heat from the forge creates shimmering waves. "
            "Tools hang neatly from racks awaiting the smith’s hand. "
            "Finished blades glint faintly in the low light. "
            "A door to the north leads up to the watchtower above."
        ),
        "exits": {"west": 200059},
    },
    200061: {
        "name": "|YWatchtower|n",
        "desc": (
            "This tall tower commands a view of the surrounding lands. "
            "Stairs spiral upward toward a lookout platform. "
            "Torches burn steadily, warding off the creeping dark. "
            "From here the town’s defenders keep watch through the night."
        ),
        "exits": {},
    },
}


def create() -> tuple[int, int]:
    """
    Instantiate Midgard rooms and their exits if missing.

    Returns
    -------
    tuple[int, int]
        Number of rooms created and exits created.
    """
    from typeclasses.rooms import Room
    from typeclasses.exits import Exit

    rooms: dict[int, Room] = {}
    rooms_created = 0

    for vnum, data in midgard_rooms.items():
        objs = ObjectDB.objects.filter(
            db_attributes__db_key="room_id", db_attributes__db_value=vnum
        )
        room = next((obj for obj in objs if obj.is_typeclass(Room, exact=False)), None)
        if not room:
            room = create_object(Room, key=data["name"])
<<<<<<< HEAD
            rooms_created += 1

        room.key = data["name"]
        room.db.room_id = vnum
        room.db.desc = data.get("desc", "")
        room.tags.add("midgard", category="area")

=======
            room.db.room_id = vnum
            room.db.desc = data.get("desc", "")
            room.tags.add("midgard", category="area")
            rooms_created += 1
>>>>>>> adfaa553
        rooms[vnum] = room

    exits_created = 0
    for vnum, data in midgard_rooms.items():
        src = rooms.get(vnum)
        if not src:
            continue
<<<<<<< HEAD

        exits = src.db.exits or {}

=======
>>>>>>> adfaa553
        for dir_name, dest_vnum in data.get("exits", {}).items():
            dest = rooms.get(dest_vnum)
            if not dest:
                continue
<<<<<<< HEAD

            if exits.get(dir_name) != dest:
                exits[dir_name] = dest

=======
>>>>>>> adfaa553
            exists = any(
                ex.key.lower() == dir_name.lower() and ex.destination == dest
                for ex in src.exits
            )
            if not exists:
<<<<<<< HEAD
                create_object(
                    "typeclasses.exits.Exit",
                    key=dir_name,
                    location=src,
                    destination=dest,
                )
=======
                create_object("typeclasses.exits.Exit", key=dir_name, location=src, destination=dest)
>>>>>>> adfaa553
                exits_created += 1

        src.db.exits = exits

    logger.log_info(
        f"✅ Midgard created: {rooms_created} rooms, {exits_created} exits."
    )
    return rooms_created, exits_created<|MERGE_RESOLUTION|>--- conflicted
+++ resolved
@@ -1,7 +1,10 @@
 from evennia import create_object
 from evennia.objects.models import ObjectDB
 from evennia.utils import logger
+from typeclasses.rooms import Room
+from typeclasses.exits import Exit
 
+# Midgard room definitions
 midgard_rooms = {
     200050: {
         "name": "|cTemple Steppes|n",
@@ -135,75 +138,44 @@
     tuple[int, int]
         Number of rooms created and exits created.
     """
-    from typeclasses.rooms import Room
-    from typeclasses.exits import Exit
-
     rooms: dict[int, Room] = {}
     rooms_created = 0
 
+    # Create rooms if they don't exist
     for vnum, data in midgard_rooms.items():
         objs = ObjectDB.objects.filter(
             db_attributes__db_key="room_id", db_attributes__db_value=vnum
         )
         room = next((obj for obj in objs if obj.is_typeclass(Room, exact=False)), None)
+
         if not room:
             room = create_object(Room, key=data["name"])
-<<<<<<< HEAD
-            rooms_created += 1
-
-        room.key = data["name"]
-        room.db.room_id = vnum
-        room.db.desc = data.get("desc", "")
-        room.tags.add("midgard", category="area")
-
-=======
             room.db.room_id = vnum
             room.db.desc = data.get("desc", "")
             room.tags.add("midgard", category="area")
             rooms_created += 1
->>>>>>> adfaa553
+
         rooms[vnum] = room
 
+    # Create exits between rooms
     exits_created = 0
     for vnum, data in midgard_rooms.items():
         src = rooms.get(vnum)
         if not src:
             continue
-<<<<<<< HEAD
 
-        exits = src.db.exits or {}
-
-=======
->>>>>>> adfaa553
         for dir_name, dest_vnum in data.get("exits", {}).items():
             dest = rooms.get(dest_vnum)
             if not dest:
                 continue
-<<<<<<< HEAD
 
-            if exits.get(dir_name) != dest:
-                exits[dir_name] = dest
-
-=======
->>>>>>> adfaa553
             exists = any(
                 ex.key.lower() == dir_name.lower() and ex.destination == dest
                 for ex in src.exits
             )
             if not exists:
-<<<<<<< HEAD
-                create_object(
-                    "typeclasses.exits.Exit",
-                    key=dir_name,
-                    location=src,
-                    destination=dest,
-                )
-=======
-                create_object("typeclasses.exits.Exit", key=dir_name, location=src, destination=dest)
->>>>>>> adfaa553
+                create_object(Exit, key=dir_name, location=src, destination=dest)
                 exits_created += 1
-
-        src.db.exits = exits
 
     logger.log_info(
         f"✅ Midgard created: {rooms_created} rooms, {exits_created} exits."
