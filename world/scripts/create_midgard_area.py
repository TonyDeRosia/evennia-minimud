--- conflicted
+++ resolved
@@ -1,7 +1,8 @@
 from evennia import create_object
 from evennia.objects.models import ObjectDB
 from evennia.utils import logger
-<<<<<<< HEAD
+from typeclasses.rooms import Room
+from typeclasses.exits import Exit
 
 # short direction aliases used for exit objects
 DIR_SHORT = {
@@ -19,11 +20,7 @@
     "out": "o",
 }
 
-=======
-from typeclasses.rooms import Room
-
 # Midgard room definitions
->>>>>>> fb1b7f53
 midgard_rooms = {
     200050: {
         "name": "|cTemple Steppes|n",
@@ -157,24 +154,13 @@
     tuple[int, int]
         Number of rooms created and exits created.
     """
-<<<<<<< HEAD
-    from typeclasses.rooms import Room
-    from typeclasses.exits import Exit
-
     rooms: dict[int, Room] = {}
     rooms_created = 0
 
-=======
-    rooms: dict[int, Room] = {}
-    rooms_created = 0
-
-    # Create rooms if they don't exist
->>>>>>> fb1b7f53
     for vnum, data in midgard_rooms.items():
         objs = ObjectDB.objects.filter(
             db_attributes__db_key="room_id", db_attributes__db_value=vnum
         )
-<<<<<<< HEAD
         room = next((obj for obj in objs if obj.is_typeclass(Room, exact=False)), None)
         if not room:
             room = create_object(Room, key=data["name"])
@@ -184,82 +170,34 @@
         room.db.room_id = vnum
         room.db.desc = data.get("desc", "")
         room.tags.add("midgard", category="area")
-
-=======
-
-        room = None
-        for obj in objs:
-            if obj.is_typeclass(Room, exact=False):
-                room = obj
-            else:
-                obj.delete()
-
-        if not room:
-            room = create_object(Room, key=data["name"])
-            room.db.desc = data.get("desc", "")
-            room.tags.add("midgard", category="area")
-            rooms_created += 1
-
-        room.set_area("midgard", room_id=vnum)
->>>>>>> fb1b7f53
         rooms[vnum] = room
 
-    # Create exits between rooms
+    # Create exits
     exits_created = 0
     for vnum, data in midgard_rooms.items():
         src = rooms.get(vnum)
         if not src:
             continue
 
-<<<<<<< HEAD
-        exits = src.db.exits or {}
-
-=======
->>>>>>> fb1b7f53
         for dir_name, dest_vnum in data.get("exits", {}).items():
             dest = rooms.get(dest_vnum)
             if not dest:
                 continue
 
-<<<<<<< HEAD
-            if exits.get(dir_name) != dest:
-                exits[dir_name] = dest
-
-            exit_obj = next(
-                (
-                    ex
-                    for ex in src.exits
-                    if ex.key.lower() == dir_name.lower() and ex.destination == dest
-                ),
-                None,
-            )
-            if not exit_obj:
-                exit_obj = create_object(
-                    "typeclasses.exits.Exit",
-                    key=dir_name,
-                    location=src,
-                    destination=dest,
-                )
-                exits_created += 1
-
-            short = DIR_SHORT.get(dir_name)
-            if short and short not in exit_obj.aliases.all():
-                exit_obj.aliases.add(short)
-
-        src.db.exits = exits
-
-=======
+            # Check if exit already exists
             exists = any(
                 ex.key.lower() == dir_name.lower() and ex.destination == dest
                 for ex in src.exits
             )
             if not exists:
-                create_object(
-                    "typeclasses.exits.Exit", key=dir_name, location=src, destination=dest
+                exit_obj = create_object(
+                    Exit, key=dir_name, location=src, destination=dest
                 )
+                short = DIR_SHORT.get(dir_name)
+                if short and short not in exit_obj.aliases.all():
+                    exit_obj.aliases.add(short)
                 exits_created += 1
 
->>>>>>> fb1b7f53
     logger.log_info(
         f"✅ Midgard created: {rooms_created} rooms, {exits_created} exits."
     )
