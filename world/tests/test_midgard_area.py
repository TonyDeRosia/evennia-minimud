--- conflicted
+++ resolved
@@ -38,19 +38,13 @@
         assert target
         assert self.char1.location == target
 
-<<<<<<< HEAD
-=======
         assert target.db.area == "midgard"
 
->>>>>>> fb1b7f53
         data = create_midgard_area.midgard_rooms[200050]
         assert target.key == data["name"]
         assert target.db.desc == data["desc"]
         assert target.db.exits.get("south")
+
         exit_objs = [ex for ex in target.exits if ex.key.lower() == "south"]
-<<<<<<< HEAD
         assert exit_objs
-        assert "s" in exit_objs[0].aliases.all()
-=======
-        assert exit_objs
->>>>>>> fb1b7f53
+        assert "s" in exit_objs[0].aliases.all()