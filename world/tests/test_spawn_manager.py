--- conflicted
+++ resolved
@@ -29,12 +29,8 @@
             }
         ]
         npc = create_object(BaseNPC, key="basic_merchant")
-        with mock.patch(
-            "scripts.spawn_manager.prototypes.get_npc_prototypes",
-            return_value={"basic_merchant": {"key": "basic_merchant"}},
-        ), mock.patch(
-            "evennia.prototypes.spawner.spawn", return_value=[npc]
-        ):
+        with mock.patch("scripts.spawn_manager.prototypes.get_npc_prototypes", return_value={"basic_merchant": {"key": "basic_merchant"}}), \
+             mock.patch("evennia.prototypes.spawner.spawn", return_value=[npc]):
             self.script.force_respawn(1)
         npcs = [obj for obj in self.room.contents if obj.is_typeclass(BaseNPC, exact=False)]
         self.assertEqual(len(npcs), 1)
@@ -95,7 +91,6 @@
         m_log.assert_not_called()
 
     def test_reload_spawns_forces_respawn(self):
-        """reload_spawns should trigger force_respawn for each room."""
         self.script.db.entries = [
             {"room": 1},
             {"room": 2},
@@ -124,63 +119,16 @@
 
         self.assertEqual(m_fin.call_count, 1)
 
-
-
     def test_spawn_key_finalized_once(self):
         npc = create_object(BaseNPC, key="orc")
-        with mock.patch(
-            "scripts.spawn_manager.prototypes.get_npc_prototypes",
-            return_value={"orc": {"key": "orc"}},
-        ), mock.patch(
-            "evennia.prototypes.spawner.spawn", return_value=[npc]
-        ), mock.patch(
-            "scripts.spawn_manager.apply_proto_items"
-        ), mock.patch(
-            "commands.npc_builder.finalize_mob_prototype"
-        ) as m_fin:
+        with mock.patch("scripts.spawn_manager.prototypes.get_npc_prototypes", return_value={"orc": {"key": "orc"}}), \
+             mock.patch("evennia.prototypes.spawner.spawn", return_value=[npc]), \
+             mock.patch("scripts.spawn_manager.apply_proto_items"), \
+             mock.patch("commands.npc_builder.finalize_mob_prototype") as m_fin:
             self.script._spawn("orc", self.room)
 
         self.assertEqual(m_fin.call_count, 1)
 
-<<<<<<< HEAD
-    def test_batch_size_processes_on_tick(self):
-        room2 = create_object(Room, key="room2")
-        room2.set_area("testarea", 2)
-        self.script.db.entries = [
-            {
-                "area": "testarea",
-                "prototype": "goblin",
-                "room": 1,
-                "max_count": 1,
-                "respawn_rate": 0,
-                "last_spawn": 0,
-            },
-            {
-                "area": "testarea",
-                "prototype": "orc",
-                "room": 2,
-                "max_count": 1,
-                "respawn_rate": 0,
-                "last_spawn": 0,
-            },
-        ]
-        self.script.db.batch_size = 2
-        self.script.db.tick_count = 0
-
-        with mock.patch.object(self.script, "_spawn") as m_spawn, mock.patch(
-            "scripts.spawn_manager.time.time", return_value=1000
-        ):
-            self.script.at_repeat()
-            self.assertEqual(m_spawn.call_count, 1)
-            m_spawn.assert_called_with("goblin", self.room)
-
-        with mock.patch.object(self.script, "_spawn") as m_spawn, mock.patch(
-            "scripts.spawn_manager.time.time", return_value=1000
-        ):
-            self.script.at_repeat()
-            self.assertEqual(m_spawn.call_count, 1)
-            m_spawn.assert_called_with("orc", room2)
-=======
 
 class TestGetRoomCaching(TestCase):
     def test_get_room_caches_result(self):
@@ -203,5 +151,4 @@
         self.assertIs(result2, room)
         m_obj.filter.assert_called_once()
         m_obj.get_by_attribute.assert_not_called()
-        m_search.assert_not_called()
->>>>>>> f519cbeb
+        m_search.assert_not_called()