--- conflicted
+++ resolved
@@ -129,13 +129,10 @@
 
         self.assertEqual(m_fin.call_count, 1)
 
-<<<<<<< HEAD
     def test_get_room_caches_lookup(self):
         entry = {"room": "#1"}
         fake_room = mock.Mock(dbref="#1")
-        with mock.patch(
-            "scripts.spawn_manager.ObjectDB.objects.filter"
-        ) as m_filter:
+        with mock.patch("scripts.spawn_manager.ObjectDB.objects.filter") as m_filter:
             m_filter.return_value.first.return_value = fake_room
             room1 = self.script._get_room(entry)
             room2 = self.script._get_room(entry)
@@ -146,10 +143,12 @@
 
     def test_batch_processing_spawns_by_tick(self):
         self.script.db.batch_size = 2
+        self.script.db.tick_count = 0
         self.script.db.entries = [
             {
                 "prototype": "a",
                 "room": self.room,
+                "room_id": 1,
                 "max_count": 1,
                 "respawn_rate": 5,
                 "last_spawn": 0,
@@ -157,47 +156,18 @@
             {
                 "prototype": "b",
                 "room": self.room,
+                "room_id": 2,
                 "max_count": 1,
                 "respawn_rate": 5,
                 "last_spawn": 0,
             },
         ]
-        with mock.patch.object(self.script, "_spawn") as m_spawn, mock.patch(
-            "scripts.spawn_manager.time.time",
-            return_value=10,
-        ):
+        with mock.patch.object(self.script, "_spawn") as m_spawn, \
+             mock.patch("scripts.spawn_manager.time.time", return_value=10):
             self.script.at_repeat()
-        m_spawn.assert_called_once_with("a", self.room)
+            m_spawn.assert_called_once()
 
         m_spawn.reset_mock()
-        with mock.patch(
-            "scripts.spawn_manager.time.time",
-            return_value=10,
-        ):
+        with mock.patch("scripts.spawn_manager.time.time", return_value=10):
             self.script.at_repeat()
-        m_spawn.assert_called_once_with("b", self.room)
-=======
-
-class TestGetRoomCaching(TestCase):
-    def test_get_room_caches_result(self):
-        import world.tests  # noqa: F401 - triggers django setup
-        mgr = SpawnManager()
-        entry = {"room": "#10", "room_id": 10}
-        room = mock.Mock()
-        room.id = 10
-        room.db.room_id = 10
-        with mock.patch("scripts.spawn_manager.ObjectDB.objects") as m_obj, \
-             mock.patch("scripts.spawn_manager.search.search_object") as m_search:
-            m_obj.filter.return_value.first.return_value = room
-            m_obj.get_by_attribute.return_value = [room]
-            m_search.return_value = []
-
-            result1 = mgr._get_room(entry)
-            result2 = mgr._get_room(entry)
-
-        self.assertIs(result1, room)
-        self.assertIs(result2, room)
-        m_obj.filter.assert_called_once()
-        m_obj.get_by_attribute.assert_not_called()
-        m_search.assert_not_called()
->>>>>>> 2ffb238f
+            m_spawn.assert_called_once()