from dataclasses import dataclass, asdict, field
from typing import List, Dict, Optional

from pathlib import Path
import json
from django.conf import settings
from utils.prototype_manager import load_all_prototypes, save_prototype


@dataclass
class Area:
    """Simple data container for an area."""

    key: str
    start: int
    end: int
    desc: str = ""
    builders: List[str] = field(default_factory=list)
    reset_interval: int = 0
    flags: List[str] = field(default_factory=list)
    age: int = 0
    rooms: List[int] = field(default_factory=list)

    @classmethod
    def from_dict(cls, data: Dict) -> "Area":
        return cls(
            key=data.get("key", ""),
            start=int(data.get("start", 0)),
            end=int(data.get("end", 0)),
            desc=data.get("desc", ""),
            builders=data.get("builders", []),
            reset_interval=int(data.get("reset_interval", 0)),
            flags=data.get("flags", []),
            age=int(data.get("age", 0)),
            rooms=sorted({int(r) for r in data.get("rooms", [])}),
        )

    def to_dict(self) -> Dict:
        data = asdict(self)
        data["rooms"] = sorted({int(r) for r in self.rooms})
        return data


_BASE_PATH = Path(settings.GAME_DIR) / "world" / "prototypes" / "areas"


def _file_path(name: str) -> Path:
    """Return path for area ``name``."""
    slug = name.lower().replace(" ", "_")
    return _BASE_PATH / f"{slug}.json"


def _load_registry() -> tuple[List[Dict], List[Path]]:
    """Return list of area dicts and their file paths."""
    areas: List[Dict] = []
    files: List[Path] = []
    if _BASE_PATH.exists():
        for file in sorted(_BASE_PATH.glob("*.json")):
            try:
                with file.open("r") as f:
                    data = json.load(f)
                areas.append(data)
                files.append(file)
            except json.JSONDecodeError:
                continue
    return areas, files


def get_areas() -> List[Area]:
    """Return all stored areas."""
    registry, _ = _load_registry()
    return [Area.from_dict(data) for data in registry]


def save_area(area: Area):
    """Add a new area."""
    _BASE_PATH.mkdir(parents=True, exist_ok=True)
    path = _file_path(area.key)
    with path.open("w") as f:
        json.dump(area.to_dict(), f, indent=4)


def update_area(index: int, area: Area):
    """Update area at ``index``."""
    _, files = _load_registry()
    if 0 <= index < len(files):
        path = files[index]
    else:
        path = _file_path(area.key)
    _BASE_PATH.mkdir(parents=True, exist_ok=True)
    with path.open("w") as f:
        json.dump(area.to_dict(), f, indent=4)


<<<<<<< HEAD
def rename_area(old: str, new: str) -> None:
    """Rename area ``old`` to ``new``.

    The area's JSON file is renamed and all room prototypes
    referencing the area are updated.
    """

    idx, area = find_area(old)
    if area is None or idx == -1:
        raise ValueError("Area not found")
    if find_area(new)[1]:
        raise ValueError("Area with that name already exists")

    old_path = _file_path(area.key)
    new_path = _file_path(new)
    if old_path.exists():
        new_path.parent.mkdir(parents=True, exist_ok=True)
        old_path.rename(new_path)

    area.key = new
    save_area(area)

    room_protos = load_all_prototypes("room")
    for vnum, proto in room_protos.items():
        if str(proto.get("area", "")).lower() == old.lower():
            proto["area"] = new
            save_prototype("room", proto, vnum=vnum)
=======
def delete_area(name: str) -> bool:
    """Remove area ``name`` from disk and unassign its rooms.

    The comparison is case-insensitive. Returns ``True`` if an area file
    was removed.
    """

    path = _file_path(name)
    removed = False
    if path.exists():
        path.unlink()
        removed = True

    # clear area from any rooms currently assigned to it
    from evennia.objects.models import ObjectDB
    from typeclasses.rooms import Room

    objs = ObjectDB.objects.filter(db_attributes__db_key="area",
                                   db_attributes__db_strvalue__iexact=name)
    for obj in objs:
        if obj.is_typeclass(Room, exact=False):
            obj.attributes.remove("area")

    return removed
>>>>>>> 1608d0ea


def find_area(name: str) -> tuple[int, Optional[Area]]:
    """Return index and area matching ``name``.

    The search is case-insensitive. If the area is not stored on disk,
    loaded room and NPC prototypes will be scanned for ``area`` fields
    and a temporary :class:`Area` instance constructed if a match is
    found.
    """

    key = name.lower()
    registry, _ = _load_registry()
    for i, data in enumerate(registry):
        area = Area.from_dict(data)
        if area.key.lower() == key:
            return i, area

    # fallback to prototypes
    room_protos = load_all_prototypes("room")
    npc_protos = load_all_prototypes("npc")

    rooms: list[int] = []
    start: int | None = None
    end: int | None = None
    found = False

    for proto in room_protos.values():
        area_name = proto.get("area")
        if not area_name or area_name.lower() != key:
            continue
        found = True
        rid = proto.get("room_id")
        try:
            rid_int = int(rid)
        except (TypeError, ValueError):
            continue
        rooms.append(rid_int)
        if start is None or rid_int < start:
            start = rid_int
        if end is None or rid_int > end:
            end = rid_int

    # also check NPC prototypes for the area name
    if not found:
        for proto in npc_protos.values():
            area_name = proto.get("area")
            if area_name and area_name.lower() == key:
                found = True
                break

    if found:
        area = Area(
            key=name,
            start=start or 0,
            end=end or 0,
            rooms=sorted(set(rooms)),
        )
        return -1, area

    return -1, None


def get_area_vnum_range(name: str) -> Optional[tuple[int, int]]:
    """Return the allowed VNUM range for ``name`` if the area exists."""
    _, area = find_area(name)
    if area:
        return area.start, area.end
    return None


def find_area_by_vnum(vnum: int) -> Area | None:
    """Return the area whose range includes ``vnum``.

    If no registered area covers ``vnum``, room and NPC prototypes are
    searched for a matching ``area`` field. If found, a temporary
    :class:`Area` is returned.
    """

    for area in get_areas():
        if area.start <= vnum <= area.end:
            return area

    room_protos = load_all_prototypes("room")
    npc_protos = load_all_prototypes("npc")

    area_name: str | None = None

    proto = room_protos.get(int(vnum))
    if proto and proto.get("area"):
        area_name = proto.get("area")
    else:
        for p in room_protos.values():
            rid = p.get("room_id")
            try:
                if int(rid) == vnum:
                    area_name = p.get("area")
                    break
            except (TypeError, ValueError):
                continue

    if area_name is None:
        for p in npc_protos.values():
            rid = p.get("vnum")
            try:
                if rid is not None and int(rid) == vnum and p.get("area"):
                    area_name = p.get("area")
                    break
            except (TypeError, ValueError):
                continue

    if area_name:
        _, area = find_area(area_name)
        return area

    return None


def parse_area_identifier(identifier: str) -> Area | None:
    """Return an area by name or numeric index."""

    ident = identifier.strip()
    if ident.isdigit():
        index = int(ident) - 1
        areas = get_areas()
        if 0 <= index < len(areas):
            return areas[index]
        return None
    _, area = find_area(ident)
    return area<|MERGE_RESOLUTION|>--- conflicted
+++ resolved
@@ -92,14 +92,12 @@
         json.dump(area.to_dict(), f, indent=4)
 
 
-<<<<<<< HEAD
 def rename_area(old: str, new: str) -> None:
     """Rename area ``old`` to ``new``.
 
     The area's JSON file is renamed and all room prototypes
     referencing the area are updated.
     """
-
     idx, area = find_area(old)
     if area is None or idx == -1:
         raise ValueError("Area not found")
@@ -120,14 +118,14 @@
         if str(proto.get("area", "")).lower() == old.lower():
             proto["area"] = new
             save_prototype("room", proto, vnum=vnum)
-=======
+
+
 def delete_area(name: str) -> bool:
     """Remove area ``name`` from disk and unassign its rooms.
 
     The comparison is case-insensitive. Returns ``True`` if an area file
     was removed.
     """
-
     path = _file_path(name)
     removed = False
     if path.exists():
@@ -145,7 +143,6 @@
             obj.attributes.remove("area")
 
     return removed
->>>>>>> 1608d0ea
 
 
 def find_area(name: str) -> tuple[int, Optional[Area]]:
