--- conflicted
+++ resolved
@@ -3,7 +3,8 @@
 from evennia.utils import create
 from evennia.utils.test_resources import EvenniaTest
 from typeclasses.npcs import BaseNPC
-
+from typeclasses.objects import Corpse
+from world.corpse import make_corpse  # Adjust import based on your project
 
 @override_settings(DEFAULT_HOME=None)
 class TestLookCommand(EvenniaTest):
@@ -26,27 +27,21 @@
         self.char1.msg.assert_any_call(slime2.return_appearance(self.char1))
 
     def test_dead_npc_hidden_in_room_contents(self):
+        # Create and kill an NPC
         npc = create.create_object(BaseNPC, key="orc", location=self.room1)
-<<<<<<< HEAD
         npc.db.corpse_decay_time = 0
         npc.ndb.damage_log = {}
-        npc.delete = lambda *a, **kw: None
         npc_name = npc.get_display_name(self.char1)
-        npc.on_death(self.char1)
-        corpse = next(
-            obj
-            for obj in self.room1.contents
-            if obj.is_typeclass("typeclasses.objects.Corpse", exact=False)
-        )
-=======
-        corpse = create.create_object(Corpse, key="orc corpse", location=self.room1)
-        corpse.db.corpse_of = npc.key
+
+        corpse = make_corpse(npc)
+        npc.location = None
         npc.db.dead = True
->>>>>>> 6940e5ea
 
+        # Confirm corpse is in the room and NPC is not shown
         self.char1.execute_cmd("look")
         output = " ".join(
             str(arg) for call in self.char1.msg.call_args_list for arg in call.args
         )
+
         self.assertIn(corpse.get_display_name(self.char1), output)
         self.assertNotIn(npc_name, output)