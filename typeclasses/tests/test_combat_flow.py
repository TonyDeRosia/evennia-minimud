import unittest
from unittest.mock import MagicMock, patch

from combat.combat_engine import CombatEngine
from combat.combat_actions import AttackAction, SkillAction, SpellAction, CombatResult, Action
from combat.combat_skills import ShieldBash
from combat.damage_types import DamageType
from combat.ai_combat import npc_take_turn


class Dummy:
    def __init__(self, hp=10):
        self.hp = hp
        self.key = "dummy"
        self.location = MagicMock()
        self.traits = MagicMock()
        self.traits.get.return_value = MagicMock(value=0)
        self.traits.health = MagicMock(value=hp, max=hp)
        self.traits.mana = MagicMock(current=20)
        self.traits.stamina = MagicMock(current=20)
        self.cooldowns = MagicMock()
        self.cooldowns.ready.return_value = True
        self.tags = MagicMock()
        self.wielding = []
        self.db = type(
            "DB",
            (),
            {
                "temp_bonuses": {},
                "status_effects": {},
                "active_effects": {},
                "get": lambda *a, **k: 0,
            },
        )()
        self.attack = MagicMock()
        self.on_enter_combat = MagicMock()
        self.on_exit_combat = MagicMock()
        self.cast_spell = MagicMock()
        self.use_skill = MagicMock()


class KillAction(Action):
    def resolve(self):
        self.target.hp = 0
        return CombatResult(self.actor, self.target, "boom")


class TestAttackAction(unittest.TestCase):
    def test_attack_deals_damage(self):
        attacker = Dummy()
        defender = Dummy()
        weapon = MagicMock()
        weapon.damage = 5
        weapon.damage_type = DamageType.SLASHING
        weapon.at_attack = MagicMock()
        attacker.wielding = [weapon]
        attacker.location = defender.location

        engine = CombatEngine([attacker, defender], round_time=0)
        engine.queue_action(attacker, AttackAction(attacker, defender))
        with patch("combat.combat_actions.utils.inherits_from", return_value=True), \
             patch("world.system.state_manager.apply_regen"), \
             patch("random.randint", return_value=0):
            engine.start_round()
            engine.process_round()

        self.assertEqual(defender.hp, 5)
        weapon.at_attack.assert_not_called()

    def test_attack_damage_scaled_by_stats(self):
        attacker = Dummy()
        defender = Dummy()
        weapon = MagicMock()
        weapon.damage = 5
        weapon.damage_type = DamageType.SLASHING
        weapon.at_attack = MagicMock()
        attacker.wielding = [weapon]
        attacker.location = defender.location

        engine = CombatEngine([attacker, defender], round_time=0)
        engine.queue_action(attacker, AttackAction(attacker, defender))
        with patch("combat.combat_actions.utils.inherits_from", return_value=True), \
             patch("world.system.state_manager.apply_regen"), \
             patch("random.randint", return_value=0), \
             patch("world.system.state_manager.get_effective_stat") as mock_get:
            def getter(obj, stat):
                if obj is attacker and stat == "STR":
                    return 10
                if obj is attacker and stat == "DEX":
                    return 5
                return 0

            mock_get.side_effect = getter
            engine.start_round()
            engine.process_round()

        self.assertEqual(defender.hp, 4)

<<<<<<< HEAD
    def test_npc_attack_uses_natural_weapon(self):
        attacker = Dummy()
        defender = Dummy()
        attacker.wielding = []
        attacker.location = defender.location
        attacker.db.natural_weapon = {"damage": 5, "damage_type": DamageType.PIERCING}

        engine = CombatEngine([attacker, defender], round_time=0)
        engine.queue_action(attacker, AttackAction(attacker, defender))
        with patch("combat.combat_actions.utils.inherits_from", return_value=True), \
             patch("world.system.state_manager.apply_regen"), \
             patch("world.system.state_manager.get_effective_stat", return_value=0), \
             patch("random.randint", return_value=0):
            engine.start_round()
            engine.process_round()

        self.assertEqual(defender.hp, 5)

=======
>>>>>>> ea2a6a73

class TestCombatVictory(unittest.TestCase):
    def test_handle_defeat_removes_participant(self):
        a = Dummy()
        b = Dummy()
        a.location = b.location
        engine = CombatEngine([a, b], round_time=0)
        engine.queue_action(a, KillAction(a, b))
        with patch("world.system.state_manager.apply_regen"):
            engine.start_round()
            engine.process_round()
        self.assertNotIn(b, [p.actor for p in engine.participants])


class TestNPCBehaviors(unittest.TestCase):
    def test_low_hp_triggers_callback(self):
        npc = Dummy()
        npc.traits.health.value = 2
        npc.traits.health.max = 10
        npc.on_low_hp = MagicMock()
        target = Dummy()
        npc_take_turn(None, npc, target)
        npc.on_low_hp.assert_called()




class TestSpellExample(unittest.TestCase):
    def test_spell_action_calls_cast(self):
        caster = Dummy()
        target = Dummy()
        caster.location = target.location
        caster.cast_spell = MagicMock()
        engine = CombatEngine([caster, target], round_time=0)
        engine.queue_action(caster, SpellAction(caster, "fireball", target))
        with patch("world.system.state_manager.apply_regen"), patch("random.randint", return_value=0):
            engine.start_round()
            engine.process_round()
        caster.cast_spell.assert_called_with("fireball", target)
<|MERGE_RESOLUTION|>--- conflicted
+++ resolved
@@ -96,27 +96,24 @@
 
         self.assertEqual(defender.hp, 4)
 
-<<<<<<< HEAD
-    def test_npc_attack_uses_natural_weapon(self):
-        attacker = Dummy()
-        defender = Dummy()
-        attacker.wielding = []
-        attacker.location = defender.location
-        attacker.db.natural_weapon = {"damage": 5, "damage_type": DamageType.PIERCING}
+def test_npc_attack_uses_natural_weapon(self):
+    attacker = Dummy()
+    defender = Dummy()
+    attacker.wielding = []
+    attacker.location = defender.location
+    attacker.db.natural_weapon = {"damage": 5, "damage_type": DamageType.PIERCING}
 
-        engine = CombatEngine([attacker, defender], round_time=0)
-        engine.queue_action(attacker, AttackAction(attacker, defender))
-        with patch("combat.combat_actions.utils.inherits_from", return_value=True), \
-             patch("world.system.state_manager.apply_regen"), \
-             patch("world.system.state_manager.get_effective_stat", return_value=0), \
-             patch("random.randint", return_value=0):
-            engine.start_round()
-            engine.process_round()
+    engine = CombatEngine([attacker, defender], round_time=0)
+    engine.queue_action(attacker, AttackAction(attacker, defender))
 
-        self.assertEqual(defender.hp, 5)
+    with patch("combat.combat_actions.utils.inherits_from", return_value=True), \
+         patch("world.system.state_manager.apply_regen"), \
+         patch("world.system.state_manager.get_effective_stat", return_value=0), \
+         patch("random.randint", return_value=0):
+        engine.start_round()
+        engine.process_round()
 
-=======
->>>>>>> ea2a6a73
+    self.assertEqual(defender.hp, 5)
 
 class TestCombatVictory(unittest.TestCase):
     def test_handle_defeat_removes_participant(self):
