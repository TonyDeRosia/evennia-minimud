--- conflicted
+++ resolved
@@ -6,70 +6,84 @@
 class TestRoomMinimap(EvenniaTest):
     def setUp(self):
         from django.conf import settings
-
         settings.TEST_ENVIRONMENT = True
         super().setUp()
 
     def test_generate_map_marks_exits(self):
         room = self.room1
-<<<<<<< HEAD
-        north = create.create_object(Room, key="north", location=None, nohome=True)
-        south = create.create_object(Room, key="south", location=None, nohome=True)
-        east = create.create_object(Room, key="east", location=None, nohome=True)
-        west = create.create_object(Room, key="west", location=None, nohome=True)
-=======
         room.db.coord = (0, 0)
+
+        # Create neighboring rooms with coordinates
         north = create.create_object(Room, key="north", location=None)
         south = create.create_object(Room, key="south", location=None)
         east = create.create_object(Room, key="east", location=None)
         west = create.create_object(Room, key="west", location=None)
+
         north.db.coord = (0, 1)
         south.db.coord = (0, -1)
         east.db.coord = (1, 0)
         west.db.coord = (-1, 0)
->>>>>>> 50eb7d34
-        room.db.exits = {"north": north, "south": south, "east": east, "west": west}
 
-        map_out = room.generate_map(self.char1)
-        self.assertIn("[X]", map_out)
-        self.assertIn("[ ]", map_out)
-        self.assertIn("-", map_out)
-        self.assertIn("|", map_out)
+        # Assign exits to the central room
+        room.db.exits = {
+            "north": north,
+            "south": south,
+            "east": east,
+            "west": west
+        }
+
+        map_output = room.generate_map(self.char1)
+
+        self.assertIn("[X]", map_output)
+        self.assertIn("[ ]", map_output)
+        self.assertIn("-", map_output)
+        self.assertIn("|", map_output)
 
     def test_map_in_return_appearance(self):
         room = self.room1
         room.db.coord = (0, 0)
+
+        # Assign a northern room for minimal connection
         self.room2.db.coord = (0, 1)
         room.db.exits = {"north": self.room2}
-        out = room.return_appearance(self.char1)
+
+        appearance = room.return_appearance(self.char1)
         map_lines = room.generate_map(self.char1).splitlines()
-        self.assertEqual(out.splitlines()[:3], map_lines)
+
+        # Confirm that map appears at the top of room description
+        self.assertEqual(appearance.splitlines()[:len(map_lines)], map_lines)
 
     def test_xygrid_map_and_appearance(self):
+        # Center + 4 directions
         center = create.create_object(Room, key="center", location=None, nohome=True)
         north = create.create_object(Room, key="north", location=None, nohome=True)
         south = create.create_object(Room, key="south", location=None, nohome=True)
         east = create.create_object(Room, key="east", location=None, nohome=True)
         west = create.create_object(Room, key="west", location=None, nohome=True)
 
-        center.db.coords = (1, 1)
-        north.db.coords = (1, 2)
-        south.db.coords = (1, 0)
-        east.db.coords = (2, 1)
-        west.db.coords = (0, 1)
+        # Assign coordinates
+        center.db.coord = (1, 1)
+        north.db.coord = (1, 2)
+        south.db.coord = (1, 0)
+        east.db.coord = (2, 1)
+        west.db.coord = (0, 1)
 
+        # Assign reciprocal exits
         center.db.exits = {"north": north, "south": south, "east": east, "west": west}
         north.db.exits = {"south": center}
         south.db.exits = {"north": center}
         east.db.exits = {"west": center}
         west.db.exits = {"east": center}
 
+        # Expected simplified map layout
         expected_map = "\n".join([
             "  ^  ",
-            "< [X] >",
-            "  v  ",
+            "<[X]>",
+            "  v  "
         ])
-        self.assertEqual(center.generate_map(self.char1), expected_map)
+
+        generated_map = center.generate_map(self.char1)
+        self.assertEqual(generated_map.strip(), expected_map)
 
         appearance = center.return_appearance(self.char1)
         self.assertTrue(appearance.startswith(expected_map))