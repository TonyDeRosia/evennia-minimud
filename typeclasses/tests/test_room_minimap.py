--- conflicted
+++ resolved
@@ -1,7 +1,6 @@
 from evennia.utils import create
 from evennia.utils.test_resources import EvenniaTest
 from typeclasses.rooms import Room
-
 
 class TestRoomMinimap(EvenniaTest):
     def setUp(self):
@@ -12,18 +11,18 @@
     def test_generate_map_marks_exits(self):
         room = self.room1
         room.db.coord = (0, 0)
-
+        
         # Create neighboring rooms with coordinates
         north = create.create_object(Room, key="north", location=None)
         south = create.create_object(Room, key="south", location=None)
         east = create.create_object(Room, key="east", location=None)
         west = create.create_object(Room, key="west", location=None)
-
+        
         north.db.coord = (0, 1)
         south.db.coord = (0, -1)
         east.db.coord = (1, 0)
         west.db.coord = (-1, 0)
-
+        
         # Assign exits to the central room
         room.db.exits = {
             "north": north,
@@ -31,45 +30,38 @@
             "east": east,
             "west": west
         }
-
+        
         map_output = room.generate_map(self.char1)
-
         expected = [
             "   [ ]   ",
             "[ ][X][ ]",
             "   [ ]   ",
-<<<<<<< HEAD
         ]
-
         self.assertEqual(map_output.splitlines(), expected)
 
     def test_generate_map_defaults_to_zero_zero(self):
         room = self.room1
         room.db.coord = None
-
+        
         map_output = room.generate_map(self.char1)
-
         expected = [
             "         ",
             "   [X]   ",
             "         ",
-=======
->>>>>>> 64a9d332
         ]
-
         self.assertEqual(map_output.splitlines(), expected)
 
     def test_map_in_return_appearance(self):
         room = self.room1
         room.db.coord = (0, 0)
-
+        
         # Assign a northern room for minimal connection
         self.room2.db.coord = (0, 1)
         room.db.exits = {"north": self.room2}
-
+        
         appearance = room.return_appearance(self.char1)
         map_lines = room.generate_map(self.char1).splitlines()
-
+        
         # Confirm that map appears at the top of room description
         self.assertEqual(appearance.splitlines()[:len(map_lines)], map_lines)
 
@@ -80,30 +72,30 @@
         south = create.create_object(Room, key="south", location=None, nohome=True)
         east = create.create_object(Room, key="east", location=None, nohome=True)
         west = create.create_object(Room, key="west", location=None, nohome=True)
-
+        
         # Assign coordinates
         center.db.coord = (1, 1)
         north.db.coord = (1, 2)
         south.db.coord = (1, 0)
         east.db.coord = (2, 1)
         west.db.coord = (0, 1)
-
+        
         # Assign reciprocal exits
         center.db.exits = {"north": north, "south": south, "east": east, "west": west}
         north.db.exits = {"south": center}
         south.db.exits = {"north": center}
         east.db.exits = {"west": center}
         west.db.exits = {"east": center}
-
+        
         # Expected 3x3 map with surrounding rooms
         expected_map = "\n".join([
             "   [ ]   ",
             "[ ][X][ ]",
             "   [ ]   ",
         ])
-
+        
         generated_map = center.generate_map(self.char1)
         self.assertEqual(generated_map, expected_map)
-
+        
         appearance = center.return_appearance(self.char1)
         self.assertTrue(appearance.startswith(expected_map))