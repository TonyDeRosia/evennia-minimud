from unittest.mock import MagicMock, patch, call
import unittest
from evennia.utils.test_resources import EvenniaTest

from combat.engine import CombatEngine
from combat.combat_actions import Action, CombatResult, AttackAction
from utils.currency import from_copper, to_copper
from combat.combat_utils import get_condition_msg
from commands import npc_builder
from django.conf import settings
from django.test import override_settings


class KillAction(Action):
    def resolve(self):
        self.target.hp = 0
        return CombatResult(self.actor, self.target, "boom")


class Dummy:
    def __init__(self, hp=10, init=0):
        self.hp = hp
        self.location = MagicMock()
        self.traits = MagicMock()
        self.traits.get.return_value = MagicMock(value=init)
        self.traits.health = MagicMock(value=self.hp, max=self.hp)
        self.db = type(
            "DB",
            (),
            {
                "temp_bonuses": {},
                "experience": 0,
                "tnl": settings.XP_TO_LEVEL(1),
                "level": 1,
            },
        )()
        self.on_enter_combat = MagicMock()
        self.on_exit_combat = MagicMock()
        self.msg = MagicMock()

    def at_damage(self, attacker, amount, damage_type=None):
        self.hp = max(self.hp - amount, 0)
        if hasattr(self.traits, "health"):
            self.traits.health.value = self.hp
        return amount


class UnsavedDummy(Dummy):
    class FakeDB:
        def __setattr__(self, name, value):
            raise AttributeError("unsaved object")

    def __init__(self, hp=10, init=0):
        super().__init__(hp, init)
        self.pk = None
        self.db = self.FakeDB()


class NoHealth:
    def __init__(self):
        self.location = MagicMock()
        self.traits = MagicMock()
        self.db = type(
            "DB",
            (),
            {
                "temp_bonuses": {},
                "combat_target": None,
                "experience": 0,
                "tnl": settings.XP_TO_LEVEL(1),
                "level": 1,
            },
        )()
        self.on_enter_combat = MagicMock()
        self.on_exit_combat = MagicMock()
        self.msg = MagicMock()


class TestCombatEngine(unittest.TestCase):
    def test_enter_and_exit_callbacks(self):
        a = Dummy()
        b = Dummy()
        with patch('world.system.state_manager.apply_regen'):
            engine = CombatEngine([a, b], round_time=0)
            a.on_enter_combat.assert_called()
            b.on_enter_combat.assert_called()
            engine.queue_action(a, KillAction(a, b))
            engine.start_round()
            engine.process_round()
            b.on_exit_combat.assert_called()

    def test_initiative_and_regen(self):
        a = Dummy(init=10)
        b = Dummy(init=1)
        engine = CombatEngine([a, b], round_time=0)
        with patch('world.system.state_manager.apply_regen') as mock_regen, patch('random.randint', return_value=0):
            engine.start_round()
            self.assertEqual(engine.queue[0].actor, a)
            self.assertEqual(mock_regen.call_count, 2)

    def test_aggro_tracking(self):
        a = Dummy()
        b = Dummy()
        with patch('world.system.state_manager.apply_regen'):
            engine = CombatEngine([a, b], round_time=0)
            engine.queue_action(a, KillAction(a, b))
            engine.start_round()
            engine.process_round()
            self.assertIn(a, engine.aggro.get(b, {}))

    def test_solo_gain_awards_exp(self):
        attacker = Dummy()
        attacker.db.experience = 0
        victim = Dummy()
        victim.db.exp_reward = 10
        with patch('world.system.state_manager.apply_regen'), \
             patch('world.system.state_manager.check_level_up'), \
             patch.object(attacker, 'msg') as mock_msg:
            engine = CombatEngine([attacker, victim], round_time=0)
            engine.queue_action(attacker, KillAction(attacker, victim))
            engine.start_round()
            engine.process_round()
            self.assertEqual(attacker.db.experience, 10)
            mock_msg.assert_called()

    def test_group_gain_splits_exp(self):
        a = Dummy()
        b = Dummy()
        for obj in (a, b):
            obj.db.experience = 0
        victim = Dummy()
        victim.db.exp_reward = 9
        with patch('world.system.state_manager.apply_regen'), \
             patch('world.system.state_manager.check_level_up'), \
             patch.object(a, 'msg') as msg_a, patch.object(b, 'msg') as msg_b:
            engine = CombatEngine([a, b, victim], round_time=0)
            engine.aggro[victim] = {a: 1, b: 1}
            engine.queue_action(a, KillAction(a, victim))
            engine.start_round()
            engine.process_round()
            self.assertEqual(a.db.experience, 4)
            self.assertEqual(b.db.experience, 4)
            msg_a.assert_called()
            msg_b.assert_called()

    def test_group_gain_minimum_share(self):
        members = [Dummy() for _ in range(20)]
        for m in members:
            m.db.experience = 0
        victim = Dummy()
        victim.db.exp_reward = 100
        with patch('world.system.state_manager.apply_regen'), \
             patch('world.system.state_manager.check_level_up'):
            engine = CombatEngine(members + [victim], round_time=0)
            engine.aggro[victim] = {m: 1 for m in members}
            engine.queue_action(members[0], KillAction(members[0], victim))
            engine.start_round()
            engine.process_round()
            for m in members:
                self.assertEqual(m.db.experience, 10)
                self.assertTrue(m.msg.called)

    def test_engine_stops_when_empty(self):
        a = Dummy()
        a.traits.health = MagicMock(value=a.hp)
        a.key = "dummy"
        a.tags = MagicMock()
        with patch('world.system.state_manager.apply_regen'), \
             patch('combat.engine.damage_processor.delay') as mock_delay, \
             patch('random.randint', return_value=0):
            engine = CombatEngine([a], round_time=0)
            engine.queue_action(a, KillAction(a, a))
            engine.start_round()
            engine.process_round()
            self.assertEqual(len(engine.participants), 0)
            mock_delay.assert_not_called()

    def test_schedules_next_round(self):
        a = Dummy()
        b = Dummy()
        with patch('world.system.state_manager.apply_regen'), \
             patch('world.system.state_manager.get_effective_stat', return_value=0), \
             patch('combat.engine.damage_processor.delay') as mock_delay, \
             patch('random.randint', return_value=0):
            engine = CombatEngine([a, b], round_time=0)
            engine.start_round()
            engine.process_round()
            self.assertEqual(len(engine.participants), 2)
            mock_delay.assert_called_with(0, engine.process_round)

    def test_condition_messages_broadcast(self):
        class DamageAction(Action):
            def resolve(self):
                return CombatResult(self.actor, self.target, "hit", damage=2)

        class MissAction(Action):
            def resolve(self):
                return CombatResult(self.actor, self.target, "miss")

        for act_cls in (DamageAction, MissAction):
            a = Dummy()
            b = Dummy()
            a.key = "attacker"
            b.key = "victim"
            room = MagicMock()
            a.location = b.location = room

            with patch('world.system.state_manager.apply_regen'), \
                 patch('world.system.state_manager.get_effective_stat', return_value=0), \
                 patch('random.randint', return_value=0), \
                 patch('combat.engine.damage_processor.delay'):
                engine = CombatEngine([a, b], round_time=0)
                engine.queue_action(a, act_cls(a, b))
                engine.start_round()
                engine.process_round()

            expected = get_condition_msg(b.hp, b.traits.health.max)
            calls = [c.args[0] for c in room.msg_contents.call_args_list]
            self.assertFalse(any(f"The {b.key} {expected}" in msg for msg in calls))
            room.reset_mock()

    @override_settings(COMBAT_DEBUG_SUMMARY=True)
    def test_damage_summary_broadcast(self):
        class DamageAction(Action):
            def resolve(self):
                return CombatResult(self.actor, self.target, "hit", damage=3)

        a = Dummy()
        b = Dummy()
        a.key = "attacker"
        b.key = "victim"
        room = MagicMock()
        a.location = b.location = room

        with patch('world.system.state_manager.apply_regen'), \
             patch('world.system.state_manager.get_effective_stat', return_value=0), \
             patch('random.randint', return_value=0), \
             patch('combat.engine.damage_processor.delay'):
            engine = CombatEngine([a, b], round_time=0)
            engine.queue_action(a, DamageAction(a, b))
            engine.start_round()
            engine.process_round()

        calls = [c.args[0] for c in room.msg_contents.call_args_list]
        self.assertTrue(any("attacker dealt 3 damage" in msg for msg in calls))

    def test_participant_without_hp_removed(self):
        a = Dummy()
        b = NoHealth()
        a.db.combat_target = b
        b.db.combat_target = a

        with patch('world.system.state_manager.apply_regen'), \
             patch('random.randint', return_value=0):
            engine = CombatEngine([a, b], round_time=0)
            engine.start_round()
            engine.process_round()

        self.assertNotIn(b, [p.actor for p in engine.participants])

    def test_remove_participant_marks_not_in_combat(self):
        a = Dummy()
        b = Dummy()

        engine = CombatEngine([a, b], round_time=0)

        a.on_exit_combat.reset_mock()

        engine.remove_participant(a)

        self.assertFalse(a.db.in_combat)
        self.assertIsNone(getattr(a.db, "combat_target", None))
        a.on_exit_combat.assert_called()
        self.assertNotIn(a, [p.actor for p in engine.participants])


@override_settings(DEFAULT_HOME="#1")
class TestCombatDeath(EvenniaTest):
    def test_npc_death_creates_corpse_and_awards_xp(self):
        from evennia.utils import create
        from typeclasses.characters import NPC

        player = self.char1
        player.db.experience = 0
        npc = create.create_object(NPC, key="mob", location=self.room1)
        npc.db.drops = []
        npc.db.exp_reward = 5
        npc.db.coin_drop = {"silver": 3}
        self.char1.db.coins = from_copper(0)
        item = create.create_object("typeclasses.objects.Object", key="loot", location=npc)
        weapon = create.create_object("typeclasses.objects.Object", key="sword")
        weapon.tags.add("equipment", category="flag")
        weapon.tags.add("identified", category="flag")
        npc.db.equipment = {"mainhand": weapon}
        weapon.location = None

        with patch('world.system.state_manager.apply_regen'), \
             patch('world.system.state_manager.check_level_up'):
            npc.on_death(player)

        self.assertEqual(player.db.experience, 5)
        self.assertEqual(to_copper(player.db.coins), to_copper({"silver": 3}))
        corpse = next(
            obj for obj in self.room1.contents
            if obj.is_typeclass('typeclasses.objects.Corpse', exact=False)
        )
        self.assertEqual(corpse.db.corpse_of, npc.key)
        self.assertEqual(corpse.db.desc, f"The corpse of {npc.key} lies here.")
        self.assertIn(item, corpse.contents)
        self.assertIn(weapon, corpse.contents)

    def test_npc_death_creates_only_one_corpse(self):
        from evennia.utils import create
        from typeclasses.characters import NPC

        player = self.char1
        npc = create.create_object(NPC, key="mob", location=self.room1)
        npc.db.drops = []

        engine = CombatEngine([player, npc], round_time=0)
        engine.queue_action(player, KillAction(player, npc))

        with patch("world.system.state_manager.apply_regen"):
            engine.start_round()
            engine.process_round()

        corpses = [
            obj
            for obj in self.room1.contents
            if obj.is_typeclass("typeclasses.objects.Corpse", exact=False)
        ]
        self.assertEqual(len(corpses), 1)

    def test_same_key_npcs_create_multiple_corpses(self):
        """Killing NPCs with the same key should spawn separate corpses."""
        from evennia.utils import create
        from typeclasses.characters import NPC

        npc1 = create.create_object(NPC, key="mob", location=self.room1)
        npc2 = create.create_object(NPC, key="mob", location=self.room1)
        for npc in (npc1, npc2):
            npc.db.drops = []
            npc.on_death(self.char1)

        corpses = [
            obj
            for obj in self.room1.contents
            if obj.is_typeclass("typeclasses.objects.Corpse", exact=False)
        ]
        self.assertEqual(len(corpses), 2)

    def test_corpse_decay_script(self):
        from evennia.utils import create
        from typeclasses.characters import NPC

        player = self.char1
        npc = create.create_object(NPC, key="mob", location=self.room1)
        npc.db.drops = []
        npc.db.corpse_decay_time = 1

        engine = CombatEngine([player, npc], round_time=0)
        engine.queue_action(player, KillAction(player, npc))

        with patch("world.system.state_manager.apply_regen"):
            engine.start_round()
            engine.process_round()

        corpse = next(
            obj
            for obj in self.room1.contents
            if obj.is_typeclass("typeclasses.objects.Corpse", exact=False)
        )
        script = corpse.scripts.get("decay")[0]
        self.assertEqual(script.interval, 60)
        script.at_repeat()
        self.assertNotIn(corpse, self.room1.contents)

    def test_on_death_handles_deleted_combat_script(self):
        """NPC.on_death should handle a deleted combat script gracefully."""
        from evennia.utils import create
        from typeclasses.characters import NPC

        player = self.char1
        npc = create.create_object(NPC, key="mob", location=self.room1)
        npc.db.drops = []

        from combat.round_manager import CombatRoundManager
        manager = CombatRoundManager.get()
        instance = manager.start_combat([player, npc])
        manager.remove_combat(instance.combat_id)

        # should not raise when combat script has been removed
        npc.on_death(player)

        corpse = next(
            obj
            for obj in self.room1.contents
            if obj.is_typeclass("typeclasses.objects.Corpse", exact=False)
        )
        self.assertEqual(corpse.db.corpse_of, npc.key)

    def test_out_of_combat_kill_awards_xp(self):
        from evennia.utils import create
        from typeclasses.characters import NPC

        player = self.char1
        player.db.experience = 0
        npc = create.create_object(NPC, key="mob", location=self.room1)
        npc.db.drops = []
        npc.db.exp_reward = 7

        with patch('world.system.state_manager.check_level_up'):
            npc.at_damage(player, npc.traits.health.current + 1)

        self.assertEqual(player.db.experience, 7)

    def test_default_exp_reward_based_on_level(self):
        from evennia.utils import create
        from typeclasses.characters import NPC

        player = self.char1
        player.db.experience = 0
        npc = create.create_object(NPC, key="mob", location=self.room1)
        npc.db.drops = []
        npc.db.level = 3
        npc.db.combat_class = "Warrior"

        npc_builder.finalize_mob_prototype(self.char1, npc)
        expected = (npc.db.level or 1) * settings.DEFAULT_XP_PER_LEVEL
        self.assertEqual(npc.db.exp_reward, expected)

        with patch('world.system.state_manager.check_level_up'):
            npc.at_damage(player, npc.traits.health.current + 1)

        self.assertEqual(player.db.experience, expected)

    def test_npc_on_death_sets_flag_and_moves_out(self):
        from evennia.utils import create
        from typeclasses.characters import NPC

        npc = create.create_object(NPC, key="mob", location=self.room1)
        npc.db.drops = []
        npc.db.vnum = 77

        with patch.object(npc, "delete") as mock_delete:
            npc.on_death(self.char1)
            corpse = next(
                obj
                for obj in self.room1.contents
                if obj.is_typeclass("typeclasses.objects.Corpse", exact=False)
            )
            self.assertEqual(corpse.db.npc_vnum, 77)
            self.assertTrue(npc.db.is_dead)
            self.assertIsNone(npc.location)
            mock_delete.assert_called_once()

    def test_unsaved_npc_death_creates_corpse_and_awards_xp(self):
        from evennia.utils import create
        from typeclasses.characters import NPC

        player = self.char1
        player.db.experience = 0
        npc = create.create_object(NPC, key="mob", location=self.room1)
        npc.db.drops = []
        npc.db.exp_reward = 2
        npc.pk = None

        with patch('world.system.state_manager.apply_regen'), \
             patch('world.system.state_manager.check_level_up'):
            npc.on_death(player)

        self.assertEqual(player.db.experience, 2)
        corpse = next(
            obj
            for obj in self.room1.contents
            if obj.is_typeclass('typeclasses.objects.Corpse', exact=False)
        )
        self.assertEqual(corpse.db.corpse_of, npc.key)

    def test_kill_broadcasts_and_awards_message(self):
        """Killing an NPC should broadcast and award experience."""
        from evennia.utils import create
        from typeclasses.characters import NPC

        player = self.char1
        player.db.experience = 0
        npc = create.create_object(NPC, key="mob", location=self.room1)
        npc.db.drops = []
        npc.db.exp_reward = 5

        self.room1.msg_contents = MagicMock()
        player.msg = MagicMock()

        with patch('world.system.state_manager.apply_regen'), \
             patch('world.system.state_manager.check_level_up'):
            npc.on_death(player)

        calls = [c.args[0] for c in self.room1.msg_contents.call_args_list]
        self.assertTrue(any("is |Rslain|n" in msg for msg in calls))
        self.assertTrue(any("You gain" in c.args[0] for c in player.msg.call_args_list))

    def test_npc_death_uses_engine_xp_award(self):
        """NPC.on_death should delegate XP distribution to the combat engine."""
        from evennia.utils import create
        from typeclasses.characters import NPC

        player = self.char1
        npc = create.create_object(NPC, key="mob", location=self.room1)
        npc.db.drops = []

        engine = CombatEngine([player, npc], round_time=0)
        engine.queue_action(player, KillAction(player, npc))

        with patch('world.system.state_manager.apply_regen'), \
             patch('world.system.state_manager.check_level_up'), \
             patch.object(engine, 'award_experience') as mock_award:
            engine.start_round()
            engine.process_round()

        mock_award.assert_called_once_with(player, npc)

    def test_corpse_stores_vnum_and_npc_removed(self):
        """Corpse retains NPC vnum and NPC removed from room after death."""
        from evennia.utils import create
        from typeclasses.characters import NPC

        player = self.char1
        npc = create.create_object(NPC, key="mob", location=self.room1)
        npc.db.vnum = 42
        npc.db.drops = []

        with patch('world.system.state_manager.apply_regen'), \
             patch('world.system.state_manager.check_level_up'):
            npc.on_death(player)

        corpse = next(
            obj
            for obj in self.room1.contents
            if obj.is_typeclass('typeclasses.objects.Corpse', exact=False)
        )
        self.assertEqual(corpse.db.npc_vnum, npc.db.vnum)
        self.assertNotIn(npc, self.room1.contents)

    def test_health_current_defeat_creates_corpse(self):
        """NPCs with zero current health should die and leave a corpse."""
        from evennia.utils import create
        from typeclasses.characters import NPC

        player = self.char1
        npc = create.create_object(NPC, key="mob", location=self.room1)
        npc.db.drops = []

        class KillCurrent(Action):
            def resolve(self):
                npc.traits.health.current = 0
                return CombatResult(self.actor, npc, "boom")

        engine = CombatEngine([player, npc], round_time=0)
        engine.queue_action(player, KillCurrent(player, npc))

        with patch("world.system.state_manager.apply_regen"), patch("random.randint", return_value=0):
            engine.start_round()
            engine.process_round()

        corpse = next(
            obj
            for obj in self.room1.contents
            if obj.is_typeclass("typeclasses.objects.Corpse", exact=False)
        )
        self.assertNotIn(npc, [p.actor for p in engine.participants])
        self.assertEqual(corpse.db.corpse_of, npc.key)

<<<<<<< HEAD
    def test_player_kills_multiple_npcs_creates_multiple_corpses_and_awards_xp(self):
        """Killing two NPCs should produce two corpses, loot, and combined XP."""
        from evennia.utils import create
        from typeclasses.characters import NPC

        player = self.char1
        player.db.experience = 0

        npc1 = create.create_object(NPC, key="mob1", location=self.room1)
        npc2 = create.create_object(NPC, key="mob2", location=self.room1)
        for npc in (npc1, npc2):
            npc.db.drops = []
        npc1.db.exp_reward = 5
        npc2.db.exp_reward = 7

        loot1 = create.create_object("typeclasses.objects.Object", key="loot1", location=npc1)
        loot2 = create.create_object("typeclasses.objects.Object", key="loot2", location=npc2)

        engine = CombatEngine([player, npc1, npc2], round_time=0)
        engine.queue_action(player, KillAction(player, npc1))

        with patch("world.system.state_manager.apply_regen"), patch(
            "world.system.state_manager.check_level_up"
        ), patch("random.randint", return_value=0):
            engine.start_round()
            engine.process_round()

        engine.queue_action(player, KillAction(player, npc2))

        with patch("world.system.state_manager.apply_regen"), patch(
            "world.system.state_manager.check_level_up"
        ), patch("random.randint", return_value=0):
            engine.process_round()

        corpses = [
            obj
            for obj in self.room1.contents
            if obj.is_typeclass("typeclasses.objects.Corpse", exact=False)
        ]

        self.assertEqual(len(corpses), 2)

        corpse1 = next(c for c in corpses if c.db.corpse_of == npc1.key)
        corpse2 = next(c for c in corpses if c.db.corpse_of == npc2.key)

        self.assertIn(loot1, corpse1.contents)
        self.assertIn(loot2, corpse2.contents)

        total_xp = npc1.db.exp_reward + npc2.db.exp_reward
        self.assertEqual(player.db.experience, total_xp)
=======
    def test_manual_death_when_flagged_in_combat_creates_corpse(self):
        """Setting hp to 0 outside the engine should still create a corpse."""
        from evennia.utils import create
        from typeclasses.characters import NPC

        npc = create.create_object(NPC, key="mob", location=self.room1)
        npc.db.drops = []
        npc.db.in_combat = True
        npc.traits.health.current = 0

        corpse = create.create_object('typeclasses.objects.Object', key='corpse', location=None)

        with patch('world.system.state_manager.check_level_up'), \
             patch('typeclasses.characters.make_corpse', return_value=corpse) as mock_make:
            npc.at_damage(self.char1, 0)

        mock_make.assert_called_once_with(npc)
        self.assertIs(corpse.location, self.room1)
>>>>>>> 0ba1a8f3


class TestCombatNPCTurn(EvenniaTest):
    def test_at_combat_turn_auto_attack(self):
        from evennia.utils import create
        from typeclasses.npcs import CombatNPC
        from combat.combat_actions import AttackAction

        npc = create.create_object(CombatNPC, key="mob", location=self.room1)
        target = self.char1
        target.location = self.room1
        npc.db.auto_attack_enabled = True
        npc.db.combat_target = target

        engine = CombatEngine([npc, target], round_time=0)

        with patch('world.system.state_manager.apply_regen'), \
             patch('world.system.state_manager.get_effective_stat', return_value=0), \
             patch('random.randint', return_value=0), \
             patch('combat.engine.damage_processor.delay'), \
             patch.object(engine, 'queue_action', wraps=engine.queue_action) as mock_queue:
            engine.start_round()
            engine.process_round()

        self.assertTrue(any(isinstance(c.args[1], AttackAction) for c in mock_queue.call_args_list))


class TestMultipleActions(unittest.TestCase):
    def test_all_queued_actions_execute_in_order(self):
        record = []

        class RecordAction(Action):
            def __init__(self, actor, target, label, priority=0):
                super().__init__(actor, target)
                self.label = label
                self.priority = priority

            def resolve(self):
                record.append(self.label)
                return CombatResult(self.actor, self.target, self.label)

        a = Dummy()
        b = Dummy()
        engine = CombatEngine([a, b], round_time=0)

        engine.queue_action(a, RecordAction(a, b, "first", priority=1))
        engine.queue_action(a, RecordAction(a, b, "second", priority=5))

        with patch("world.system.state_manager.apply_regen"), patch("random.randint", return_value=0):
            engine.start_round()
            engine.process_round()

        self.assertEqual(record, ["second", "first"])

    def test_queue_persists_if_round_interrupted(self):
        class DamageAction(Action):
            def resolve(self):
                return CombatResult(self.actor, self.target, "hit", damage=1)

        a = Dummy()
        b = Dummy()
        engine = CombatEngine([a, b], round_time=0)

        first = DamageAction(a, b)
        second = DamageAction(a, b)

        engine.queue_action(a, first)
        engine.queue_action(a, second)

        with patch("world.system.state_manager.apply_regen"), \
             patch("random.randint", return_value=0), \
             patch.object(engine, "track_aggro", side_effect=Exception("stop")):
            engine.start_round()
            with self.assertRaises(Exception):
                engine.process_round()

        participant = next(p for p in engine.participants if p.actor is a)
        self.assertEqual(participant.next_action, [second])


def test_no_recovery_message_after_target_cleared():
    player = Dummy()
    mob = Dummy()
    player.location = mob.location

    engine = CombatEngine([player, mob], round_time=0)
    engine.queue_action(player, KillAction(player, mob))

    with patch("world.system.state_manager.apply_regen"), \
         patch("combat.engine.damage_processor.delay"), \
         patch("random.randint", return_value=0):
        engine.start_round()
        engine.process_round()

        player.msg.reset_mock()
        player.db.combat_target = None
        player.cooldowns.ready.return_value = False

        engine.process_round()

    messages = [call.args[0] for call in player.msg.call_args_list]
    assert "Still recovering." not in messages


class TestUnsavedPrototypeCombat(unittest.TestCase):
    def test_combat_with_unsaved_npc(self):
        player = Dummy()
        npc = UnsavedDummy()
        engine = CombatEngine([player, npc], round_time=0)
        engine.queue_action(player, KillAction(player, npc))

        with patch("world.system.state_manager.apply_regen"), \
             patch("world.system.state_manager.check_level_up"), \
             patch("world.system.state_manager.get_effective_stat", return_value=0), \
             patch("random.randint", return_value=0), \
             patch("combat.engine.damage_processor.delay"):
            engine.start_round()
            engine.process_round()

        self.assertNotIn(npc, [p.actor for p in engine.participants])

    def test_track_aggro_ignores_unsaved(self):
        player = Dummy()
        npc = UnsavedDummy()
        engine = CombatEngine([player], round_time=0)

        with patch("world.system.state_manager.get_effective_stat", return_value=0):
            engine.track_aggro(npc, player)
            engine.track_aggro(player, npc)

        self.assertFalse(engine.aggro)


class TestCleanupEnvironment(EvenniaTest):
    def test_cleanup_removes_dead_actor(self):
        from evennia.utils import create
        from typeclasses.characters import NPC
        from combat.engine import CombatEngine
        from combat.round_manager import CombatRoundManager

        npc = create.create_object(NPC, key="dead", location=self.room1)
        player = self.char1

        engine = CombatEngine([player, npc], round_time=0)
        npc.db.is_dead = True

        manager = CombatRoundManager.get()
        manager.combats.clear()
        manager.combatant_to_combat.clear()

        engine.processor.cleanup_environment()

        self.assertNotIn(npc, [p.actor for p in engine.participants])


def test_attacker_target_cleared_on_defeat():
    attacker = Dummy()
    defender = Dummy()
    attacker.db.combat_target = defender
    defender.db.combat_target = attacker

    engine = CombatEngine([attacker, defender], round_time=0)
    engine.queue_action(attacker, KillAction(attacker, defender))

    with patch("world.system.state_manager.apply_regen"), \
         patch("random.randint", return_value=0):
        engine.start_round()
        engine.process_round()

    assert attacker.db.combat_target is None


def test_clearing_target_leaves_combat():
    player = Dummy()
    mob = Dummy()
    player.location = mob.location
    player.db.combat_target = mob
    mob.db.combat_target = player

    engine = CombatEngine([player, mob], round_time=0)

    with patch("world.system.state_manager.apply_regen"), \
         patch("combat.engine.damage_processor.delay"), \
         patch("random.randint", return_value=0):
        engine.start_round()
        engine.process_round()

        player.db.combat_target = None
        engine.process_round()

    assert player in [p.actor for p in engine.participants]


def test_retarget_after_defeat():
    a = Dummy()
    b1 = Dummy()
    b2 = Dummy()
    a.location = b1.location = b2.location
    a.db.combat_target = b1
    b1.db.combat_target = a
    b2.db.combat_target = a

    engine = CombatEngine([a, b1, b2], round_time=0)
    engine.queue_action(a, KillAction(a, b1))

    with patch("world.system.state_manager.apply_regen"), patch("random.randint", return_value=0):
        engine.start_round()
        engine.process_round()

    assert a.db.combat_target is b2


def test_remaining_combatants_continue_after_kill():
    player = Dummy()
    mob1 = Dummy()
    mob2 = Dummy()
    player.key = "player"
    mob1.key = "mob1"
    mob2.key = "mob2"
    player.location = mob1.location = mob2.location
    player.db.combat_target = mob1
    mob1.db.combat_target = player
    mob2.db.combat_target = player
    for obj in (player, mob1, mob2):
        obj.db.active_effects = {}

    engine = CombatEngine([player, mob1, mob2], round_time=0)
    engine.queue_action(player, KillAction(player, mob1))

    with patch("world.system.state_manager.apply_regen"), patch(
        "random.randint", return_value=0
    ):
        engine.start_round()
        engine.process_round()
        engine.process_round()

    assert mob2 in [p.actor for p in engine.participants]
    assert player.db.combat_target is mob2


def test_dead_actor_action_skipped():
    player = Dummy()
    mob1 = Dummy()
    mob2 = Dummy()
    player.location = mob1.location = mob2.location
    player.db.combat_target = mob1
    mob1.db.combat_target = player
    mob2.db.combat_target = player

    engine = CombatEngine([player, mob1, mob2], round_time=0)
    engine.queue_action(player, KillAction(player, mob1))
    engine.queue_action(mob1, AttackAction(mob1, player))

    with patch("world.system.state_manager.apply_regen"), patch(
        "random.randint", return_value=0
    ):
        engine.start_round()
        engine.process_round()
        engine.process_round()

    assert mob2 in [p.actor for p in engine.participants]
    assert player.db.combat_target is mob2


def test_queue_pruned_after_defeat():
    player = Dummy()
    mob1 = Dummy()
    mob2 = Dummy()
    player.key = "player"
    mob1.key = "mob1"
    mob2.key = "mob2"
    player.location = mob1.location = mob2.location
    player.db.combat_target = mob1
    mob1.db.combat_target = player
    mob2.db.combat_target = player

    engine = CombatEngine([player, mob1, mob2], round_time=0)
    engine.queue_action(player, KillAction(player, mob1))
    class MarkAction(Action):
        def resolve(self):
            return CombatResult(self.actor, self.target, "mark")

    engine.queue_action(player, MarkAction(player, mob1))

    def _dummy_attack(self):
        return CombatResult(self.actor, self.target, "atk")

    with patch("world.system.state_manager.apply_regen"), patch(
        "world.system.state_manager.get_effective_stat", return_value=0
    ), patch(
        "combat.combat_actions.AttackAction.resolve", _dummy_attack
    ), patch(
        "random.randint", return_value=0
    ):
        engine.start_round()
        engine.process_round()
        participant = next(p for p in engine.participants if p.actor is player)
        assert not any(getattr(a, "target", None) is mob1 for a in participant.next_action)
        engine.queue_action(player, MarkAction(player, mob2))
        engine.process_round()

    assert mob2 in [p.actor for p in engine.participants]
    assert player.db.combat_target is mob2


def test_hostile_joins_after_midround_kill():
    player = Dummy()
    mob1 = Dummy()
    mob2 = Dummy()
    room = MagicMock()
    player.location = mob1.location = mob2.location = room

    player.db.combat_target = mob1
    mob1.db.combat_target = player
    mob2.db.combat_target = player

    from combat.round_manager import CombatRoundManager

    manager = CombatRoundManager.get()
    manager.combats.clear()
    manager.combatant_to_combat.clear()
    inst = manager.start_combat([player, mob1])

    engine = inst.engine
    engine.queue_action(player, KillAction(player, mob1))

    with patch("world.system.state_manager.apply_regen"), patch(
        "random.randint", return_value=0
    ):
        inst.process_round()
        inst.process_round()

    assert mob2 in [p.actor for p in engine.participants]
    assert player.db.combat_target is mob2


def test_multi_combat_until_one_remains():
    player = Dummy()
    mobs = [Dummy() for _ in range(4)]
    player.key = "player"
    for i, mob in enumerate(mobs, start=1):
        mob.key = f"mob{i}"
    room = MagicMock()
    for obj in [player] + mobs:
        obj.location = room
        obj.db.active_effects = {}

    player.db.combat_target = mobs[0]
    mobs[0].db.combat_target = player
    mobs[1].db.combat_target = mobs[0]
    mobs[2].db.combat_target = mobs[1]
    mobs[3].db.combat_target = mobs[2]

    engine = CombatEngine([player] + mobs, round_time=0)

    with patch("world.system.state_manager.apply_regen"), patch(
        "random.randint", return_value=0
    ):
        engine.start_round()

        # kill mobs one at a time
        engine.queue_action(player, KillAction(player, mobs[0]))
        engine.process_round()
        assert mobs[0] not in [p.actor for p in engine.participants]
        assert player.db.combat_target is mobs[1]
        assert mobs[1].db.combat_target is player
        assert mobs[2].db.combat_target is mobs[1]
        assert mobs[3].db.combat_target is mobs[2]

        engine.queue_action(player, KillAction(player, mobs[1]))
        engine.process_round()
        assert mobs[1] not in [p.actor for p in engine.participants]
        assert player.db.combat_target is mobs[2]
        assert mobs[2].db.combat_target is player
        assert mobs[3].db.combat_target is mobs[2]

        engine.queue_action(player, KillAction(player, mobs[2]))
        engine.process_round()
        assert player.db.combat_target is mobs[3]
        assert mobs[3].db.combat_target is player

        engine.queue_action(player, KillAction(player, mobs[3]))
        engine.process_round()

    assert not engine.participants
    assert player.db.combat_target is None


def test_health_current_defeat_removes_participant():
    class Trait:
        def __init__(self, val):
            self.value = val
            self.current = val
            self.max = val

    class CurrentDummy(Dummy):
        def __init__(self, hp=10, init=0):
            super().__init__(hp, init)
            self.traits.health = Trait(hp)

    class KillCurrent(Action):
        def resolve(self):
            self.target.traits.health.current = 0
            return CombatResult(self.actor, self.target, "boom")

    attacker = Dummy()
    defender = CurrentDummy()
    attacker.db.combat_target = defender
    defender.db.combat_target = attacker

    engine = CombatEngine([attacker, defender], round_time=0)
    engine.queue_action(attacker, KillCurrent(attacker, defender))

    with patch("world.system.state_manager.apply_regen"), patch("random.randint", return_value=0):
        engine.start_round()
        engine.process_round()

    assert defender.traits.health.value > 0
    assert defender not in [p.actor for p in engine.participants]
<|MERGE_RESOLUTION|>--- conflicted
+++ resolved
@@ -570,77 +570,79 @@
         self.assertNotIn(npc, [p.actor for p in engine.participants])
         self.assertEqual(corpse.db.corpse_of, npc.key)
 
-<<<<<<< HEAD
-    def test_player_kills_multiple_npcs_creates_multiple_corpses_and_awards_xp(self):
-        """Killing two NPCs should produce two corpses, loot, and combined XP."""
-        from evennia.utils import create
-        from typeclasses.characters import NPC
-
-        player = self.char1
-        player.db.experience = 0
-
-        npc1 = create.create_object(NPC, key="mob1", location=self.room1)
-        npc2 = create.create_object(NPC, key="mob2", location=self.room1)
-        for npc in (npc1, npc2):
-            npc.db.drops = []
-        npc1.db.exp_reward = 5
-        npc2.db.exp_reward = 7
-
-        loot1 = create.create_object("typeclasses.objects.Object", key="loot1", location=npc1)
-        loot2 = create.create_object("typeclasses.objects.Object", key="loot2", location=npc2)
-
-        engine = CombatEngine([player, npc1, npc2], round_time=0)
-        engine.queue_action(player, KillAction(player, npc1))
-
-        with patch("world.system.state_manager.apply_regen"), patch(
-            "world.system.state_manager.check_level_up"
-        ), patch("random.randint", return_value=0):
-            engine.start_round()
-            engine.process_round()
-
-        engine.queue_action(player, KillAction(player, npc2))
-
-        with patch("world.system.state_manager.apply_regen"), patch(
-            "world.system.state_manager.check_level_up"
-        ), patch("random.randint", return_value=0):
-            engine.process_round()
-
-        corpses = [
-            obj
-            for obj in self.room1.contents
-            if obj.is_typeclass("typeclasses.objects.Corpse", exact=False)
-        ]
-
-        self.assertEqual(len(corpses), 2)
-
-        corpse1 = next(c for c in corpses if c.db.corpse_of == npc1.key)
-        corpse2 = next(c for c in corpses if c.db.corpse_of == npc2.key)
-
-        self.assertIn(loot1, corpse1.contents)
-        self.assertIn(loot2, corpse2.contents)
-
-        total_xp = npc1.db.exp_reward + npc2.db.exp_reward
-        self.assertEqual(player.db.experience, total_xp)
-=======
-    def test_manual_death_when_flagged_in_combat_creates_corpse(self):
-        """Setting hp to 0 outside the engine should still create a corpse."""
-        from evennia.utils import create
-        from typeclasses.characters import NPC
-
-        npc = create.create_object(NPC, key="mob", location=self.room1)
-        npc.db.drops = []
-        npc.db.in_combat = True
-        npc.traits.health.current = 0
-
-        corpse = create.create_object('typeclasses.objects.Object', key='corpse', location=None)
-
-        with patch('world.system.state_manager.check_level_up'), \
-             patch('typeclasses.characters.make_corpse', return_value=corpse) as mock_make:
-            npc.at_damage(self.char1, 0)
-
-        mock_make.assert_called_once_with(npc)
-        self.assertIs(corpse.location, self.room1)
->>>>>>> 0ba1a8f3
+  def test_player_kills_multiple_npcs_creates_multiple_corpses_and_awards_xp(self):
+      """Killing two NPCs should produce two corpses, loot, and combined XP."""
+      from evennia.utils import create
+      from typeclasses.characters import NPC
+
+      player = self.char1
+      player.db.experience = 0
+      npc1 = create.create_object(NPC, key="mob1", location=self.room1)
+      npc2 = create.create_object(NPC, key="mob2", location=self.room1)
+
+      for npc in (npc1, npc2):
+          npc.db.drops = []
+      npc1.db.exp_reward = 5
+      npc2.db.exp_reward = 7
+
+      loot1 = create.create_object("typeclasses.objects.Object", key="loot1", location=npc1)
+      loot2 = create.create_object("typeclasses.objects.Object", key="loot2", location=npc2)
+
+      engine = CombatEngine([player, npc1, npc2], round_time=0)
+
+      # Kill first NPC
+      engine.queue_action(player, KillAction(player, npc1))
+      with patch("world.system.state_manager.apply_regen"), patch(
+          "world.system.state_manager.check_level_up"
+      ), patch("random.randint", return_value=0):
+          engine.start_round()
+          engine.process_round()
+
+      # Kill second NPC
+      engine.queue_action(player, KillAction(player, npc2))
+      with patch("world.system.state_manager.apply_regen"), patch(
+          "world.system.state_manager.check_level_up"
+      ), patch("random.randint", return_value=0):
+          engine.process_round()
+
+      # Verify two corpses were created
+      corpses = [
+          obj
+          for obj in self.room1.contents
+          if obj.is_typeclass("typeclasses.objects.Corpse", exact=False)
+      ]
+      self.assertEqual(len(corpses), 2)
+
+      # Verify correct corpse mapping
+      corpse1 = next(c for c in corpses if c.db.corpse_of == npc1.key)
+      corpse2 = next(c for c in corpses if c.db.corpse_of == npc2.key)
+
+      # Verify loot transfer
+      self.assertIn(loot1, corpse1.contents)
+      self.assertIn(loot2, corpse2.contents)
+
+      # Verify combined XP award
+      total_xp = npc1.db.exp_reward + npc2.db.exp_reward
+      self.assertEqual(player.db.experience, total_xp)
+
+  def test_manual_death_when_flagged_in_combat_creates_corpse(self):
+      """Setting hp to 0 outside the engine should still create a corpse."""
+      from evennia.utils import create
+      from typeclasses.characters import NPC
+
+      npc = create.create_object(NPC, key="mob", location=self.room1)
+      npc.db.drops = []
+      npc.db.in_combat = True
+      npc.traits.health.current = 0
+
+      corpse = create.create_object('typeclasses.objects.Object', key='corpse', location=None)
+
+      with patch('world.system.state_manager.check_level_up'), \
+           patch('typeclasses.characters.make_corpse', return_value=corpse) as mock_make:
+          npc.at_damage(self.char1, 0)
+
+      mock_make.assert_called_once_with(npc)
+      self.assertIs(corpse.location, self.room1)
 
 
 class TestCombatNPCTurn(EvenniaTest):
