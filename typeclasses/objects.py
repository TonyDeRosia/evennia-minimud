--- conflicted
+++ resolved
@@ -372,33 +372,27 @@
         amount = int(self.db.amount or 0)
         return f"{amount} {ctype} coin{'s' if amount != 1 else ''}"
 
-    def at_after_move(self, source_location, move_type="move", **kwargs):
-        super().at_after_move(source_location, move_type=move_type, **kwargs)
-        dest = self.location
-        if not dest:
-            return
-        if dest.is_typeclass("typeclasses.characters.Character", exact=False) and self.db.from_pouch:
-            wallet = dest.db.coins or {}
-            ctype = self.db.coin_type
-            wallet[ctype] = int(wallet.get(ctype, 0)) + int(self.db.amount or 0)
-            dest.db.coins = wallet
-            dest.msg(
-                f"You receive {self.db.amount} {ctype} coin{'s' if int(self.db.amount or 0) != 1 else ''}."
-            )
-<<<<<<< HEAD
-            self.db.from_pouch = False
-            # when picked up via `get`, Evennia will call `at_get` after this
-            if move_type == "get":
-                # defer deletion until pickup processing finishes
-                self.db._deposited = True
-            else:
-                # moves without `get` (like `give`) can be cleaned up immediately
-                self.delete()
-=======
-            # mark for cleanup once any command finishes processing
-            self.db.from_pouch = False
+def at_after_move(self, source_location, move_type="move", **kwargs):
+    super().at_after_move(source_location, move_type=move_type, **kwargs)
+    dest = self.location
+    if not dest:
+        return
+    if dest.is_typeclass("typeclasses.characters.Character", exact=False) and self.db.from_pouch:
+        wallet = dest.db.coins or {}
+        ctype = self.db.coin_type
+        wallet[ctype] = int(wallet.get(ctype, 0)) + int(self.db.amount or 0)
+        dest.db.coins = wallet
+        dest.msg(
+            f"You receive {self.db.amount} {ctype} coin{'s' if int(self.db.amount or 0) != 1 else ''}."
+        )
+        self.db.from_pouch = False
+        # when picked up via `get`, Evennia will call `at_get` after this
+        if move_type == "get":
+            # defer deletion until pickup processing finishes
             self.db._deposited = True
->>>>>>> fc244a1b
+        else:
+            # moves without `get` (like `give`) can be cleaned up immediately
+            self.delete()
 
     def at_post_move(self, source_location, **kwargs):
         """Alias for at_after_move for compatibility."""
