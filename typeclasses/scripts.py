"""Custom script typeclasses used by the game."""

from random import randint, choice
from evennia.utils import make_iter, logger
from evennia.scripts.scripts import DefaultScript
from evennia.prototypes.prototypes import PROTOTYPE_TAG_CATEGORY
from evennia.prototypes.spawner import spawn
from .characters import Character


class Script(DefaultScript):
    """Base script typeclass.

    This lightweight subclass mirrors Evennia's ``DefaultScript`` but is
    defined for clarity and future customization.  Having a project-specific
    script parent makes it easy to tag or extend all in-game scripts later on.
    """

    pass


class CombatScript(Script):
    """
    A script intended to be attached to a room when a combat instance starts.

    Manages the combat within the room; assumes all combat has two sides.
    """

    @property
    def teams(self):
        """Return cached combat teams or initialize them."""

        if not self.ndb.teams:
            teams = self.db.teams
            if hasattr(teams, "deserialize"):
                teams = teams.deserialize()

            if (not isinstance(teams, list)) or len(teams) != 2:
                teams = [[], []]
                self.db.teams = teams
            else:
                # ensure each team is a list
                teams = [list(make_iter(t)) if t else [] for t in teams]
                self.db.teams = teams

            self.ndb.teams = teams
        return self.ndb.teams

    @property
    def fighters(self):
        """
        Returns a list of all combatants, regardless of alliance.
        """
        a, b = self.teams
        return [obj for obj in a + b if obj]

    @property
    def active(self):
        """
        Returns a list of all active combatants, regardless of alliance.
        """
        return [
            obj
            for obj in self.fighters
            if not any(obj.tags.has(["unconscious", "dead", "defeated"]))
        ]

    def at_script_creation(self):
        self.persistent = True
        if not self.id:
            self.save()
        self.db.teams = [[], []]

    def get_team(self, combatant):
        """
        Gets the index of the team containing combatant, or None if combatant is not in this combat
        """
        for i, team in enumerate(self.teams):
            if combatant in team:
                return i
        return None

    def add_combatant(self, combatant, ally=None, enemy=None, **kwargs):
        """
        Add combatant to the combat instance, either to an ally's team or opposing an enemy

        Returns:
            True if combatant is successfully in the combat instance, False if not
        """
        if combatant in self.fighters:
            # already in combat here
            return True

        # if neither ally nor enemy are given, they're not actually fighting anyone
        if not (ally or enemy):
            return False

        # if ally is given, find ally's team
        if ally and (team := self.get_team(ally)):
            # add combatant to ally's team
            self.db.teams[team].append(combatant)
            # reset the cache
            del self.ndb.teams
            from combat.round_manager import CombatRoundManager
            CombatRoundManager.get().add_instance(self)
            return True

        # if enemy is given, find enemy's team
        if enemy and (team := self.get_team(enemy)):
            # since there are only 2 teams, subtracting 1 from the team index will flip to the other team
            team -= 1

            # add combatant to the team
            self.db.teams[team].append(combatant)
            # reset the cache
            del self.ndb.teams
            from combat.round_manager import CombatRoundManager
            CombatRoundManager.get().add_instance(self)
            return True

        # if we got here, then no one provided was in combat already
        # we can only work with this if this is a clean combat instance
        if enemy and not self.fighters:
            # set up new 1v1 teams
            self.db.teams = [[combatant], [enemy]]
            # reset the cache
            del self.ndb.teams
            from combat.round_manager import CombatRoundManager
            CombatRoundManager.get().add_instance(self)
            return True

        # at this point, there are no valid ways to add
        return False

    def remove_combatant(self, combatant, **kwargs):
        """
        Removes a combatant from the combat instance.

        Returns:
            True if combatant is successfully out of combat, False if not
        """
        # get the combatant's team
        team = self.get_team(combatant)
        if team is None:
            # they're already not in combat
            return True

        # remove combatant from their team
        if not self.id:
            self.save()

        teams = self.db.teams or [[], []]
        if hasattr(teams, "deserialize"):
            teams = teams.deserialize()
        if 0 <= team < len(teams) and combatant in teams[team]:
            teams[team].remove(combatant)

        # ensure two proper list entries remain after the removal
        if not isinstance(teams, list):
            teams = [[], []]
        else:
            teams = [list(make_iter(t)) if t else [] for t in teams]
            while len(teams) < 2:
                teams.append([])

        self.db.teams = teams
        # reset the cache
        del self.ndb.teams

        from world.system import state_manager
        state_manager.remove_cooldown(combatant, "attack")

        # grant exp to the other team, if relevant
        if exp := combatant.db.exp_reward:
            from world.system import state_manager

            for obj in self.db.teams[team - 1]:
                obj.msg(f"You gain {exp} experience.")
                obj.db.exp = (obj.db.exp or 0) + exp
                state_manager.check_level_up(obj)
        self.check_victory()
        # remove their combat target if they have one
        if hasattr(combatant.db, "combat_target"):
            del combatant.db.combat_target
        return True

    def check_victory(self):
        """
        Check the combat instance to see if either side has lost

        If one side is victorious, message the remaining members and delete ourself.
        """
        if not (active_fighters := self.active):
            # everyone lost or is gone
            self.delete()
            return

        # ensure we have two valid team lists before iterating
        teams = self.db.teams or [[], []]
        if hasattr(teams, "deserialize"):
            teams = teams.deserialize()
        if not isinstance(teams, list) or len(teams) != 2:
            teams = [[], []]
        team_a = teams[0] or []
        team_b = teams[1] if len(teams) > 1 else []

        # create a filtered list of only active fighters for each team
        team_a = [obj for obj in team_a if obj in active_fighters]
        team_b = [obj for obj in team_b if obj in active_fighters]

        if team_a and team_b:
            # both teams are still active
            return

        # this case shouldn't arise, but as a redundancy, checks if both teams are inactive
        if not team_a and not team_b:
            # everyone lost or is gone
            self.delete()
            return

        # only one team is active at this point; message the winners
        from world.system import state_manager

        for obj in active_fighters:
            # remove their combat target if they have one
<<<<<<< HEAD
            if hasattr(obj.db, "combat_target"):
                del obj.db.combat_target
=======
            del obj.db.combat_target
            state_manager.remove_cooldown(obj, "attack")
>>>>>>> 205c0fd3
            obj.msg("The fight is over.")

        # say farewell to the combat script!
        self.delete()


def get_or_create_combat_script(location):
    """
    A helper function to find the current combat script in a location, or create
    a new combat script if one isn't already present.

    Args:
        location (Room): The location being checked for a combat instance.

    Returns:
        script (CombatScript): The combat script attached to the given location.
    """
    if not (combat_script := location.scripts.get("combat")):
        # there's no combat instance; start one
        location.scripts.add(CombatScript, key="combat")
        combat_script = location.scripts.get("combat")[0]
        # ensure the script is saved before any modifications occur
        combat_script.save()
    else:
        combat_script = combat_script[0]

    return combat_script


class RestockScript(Script):
    """
    A script for a shop room that periodically restocks its inventory.
    """

    def at_script_creation(self):
        self.interval = 3600

    def at_repeat(self):
        """
        The primary hook for timed scripts
        """
        if not (storage := self.obj.db.storage):
            # the object we're attached to has no storage location, so it can't hold stock
            return
        if not (inventory := self.obj.db.inventory):
            # we don't have an inventory list attribute set up
            return

        # go through the inventory listing and possibly restock a few of everything
        for prototype, max_count in inventory:
            # current stock of this type
            in_stock = [
                obj
                for obj in storage.contents
                if obj.tags.has(prototype, category=PROTOTYPE_TAG_CATEGORY)
            ]
            if len(in_stock) >= max_count:
                # already enough of these
                continue
            # get a random number of new stock, only process if >0
            if new_stock := randint(0, 3):
                # cap it so we don't exceed max
                new_stock = min(new_stock, max_count - len(in_stock))
                # make some new stuff!
                objs = spawn(*[prototype] * new_stock)
                # customize with the material options
                for obj in objs:
                    # make sure it has an initial value
                    obj.db.value = obj.db.value or 1
                    # add to the shop stock
                    self.obj.add_stock(obj)


class GlobalTick(Script):
    """A global ticker that regenerates health/mana/stamina and refreshes prompts."""

    def at_script_creation(self):
        self.interval = 60
        self.persistent = True

    def at_repeat(self):
        from evennia.utils.search import search_tag
        from .characters import PlayerCharacter
        from world.system import state_manager

        # Advance timers on all characters before applying regen
        state_manager.tick_all()

        tickables = search_tag(key="tickable")
        for obj in tickables:
            if not hasattr(obj, "traits"):
                continue

            state_manager.apply_regen(obj)

            if hasattr(obj, "refresh_prompt"):
                obj.refresh_prompt()


class AutoDecayScript(Script):
    """Delete the attached object after a delay."""

    def at_script_creation(self):
        self.key = "auto_decay"
        self.desc = "Automatically delete an object after a delay"
        self.persistent = True

    def at_repeat(self):
        obj = self.obj
        if obj:
            obj.delete()
        self.stop()<|MERGE_RESOLUTION|>--- conflicted
+++ resolved
@@ -184,56 +184,48 @@
             del combatant.db.combat_target
         return True
 
-    def check_victory(self):
-        """
-        Check the combat instance to see if either side has lost
-
-        If one side is victorious, message the remaining members and delete ourself.
-        """
-        if not (active_fighters := self.active):
-            # everyone lost or is gone
-            self.delete()
-            return
-
-        # ensure we have two valid team lists before iterating
-        teams = self.db.teams or [[], []]
-        if hasattr(teams, "deserialize"):
-            teams = teams.deserialize()
-        if not isinstance(teams, list) or len(teams) != 2:
-            teams = [[], []]
-        team_a = teams[0] or []
-        team_b = teams[1] if len(teams) > 1 else []
-
-        # create a filtered list of only active fighters for each team
-        team_a = [obj for obj in team_a if obj in active_fighters]
-        team_b = [obj for obj in team_b if obj in active_fighters]
-
-        if team_a and team_b:
-            # both teams are still active
-            return
-
-        # this case shouldn't arise, but as a redundancy, checks if both teams are inactive
-        if not team_a and not team_b:
-            # everyone lost or is gone
-            self.delete()
-            return
-
-        # only one team is active at this point; message the winners
-        from world.system import state_manager
-
-        for obj in active_fighters:
-            # remove their combat target if they have one
-<<<<<<< HEAD
-            if hasattr(obj.db, "combat_target"):
-                del obj.db.combat_target
-=======
+def check_victory(self):
+    """
+    Check the combat instance to see if either side has lost.
+
+    If one side is victorious, message the remaining members and delete ourself.
+    """
+    if not (active_fighters := self.active):
+        # Everyone is dead or removed
+        self.delete()
+        return
+
+    # Safely retrieve and validate teams
+    teams = self.db.teams or [[], []]
+    if hasattr(teams, "deserialize"):
+        teams = teams.deserialize()
+    if not isinstance(teams, list) or len(teams) != 2:
+        teams = [[], []]
+
+    team_a = [obj for obj in (teams[0] or []) if obj in active_fighters]
+    team_b = [obj for obj in (teams[1] if len(teams) > 1 else []) if obj in active_fighters]
+
+    # If both teams still have fighters, continue combat
+    if team_a and team_b:
+        return
+
+    # If no one is left at all, clean up
+    if not team_a and not team_b:
+        self.delete()
+        return
+
+    # Only one team remains - combat is over
+    from world.system import state_manager
+
+    for obj in active_fighters:
+        if hasattr(obj.db, "combat_target"):
             del obj.db.combat_target
-            state_manager.remove_cooldown(obj, "attack")
->>>>>>> 205c0fd3
-            obj.msg("The fight is over.")
-
-        # say farewell to the combat script!
-        self.delete()
+        state_manager.remove_cooldown(obj, "attack")
+        obj.msg("The fight is over.")
+
+    # Delete the combat script
+    self.delete()
+
 
 
 def get_or_create_combat_script(location):
