
"""Global NPC spawning manager.

This script loads room spawn definitions from prototype files and handles
timed respawning of NPCs. It runs as a single persistent script started at
server boot via ``at_server_start`` and keeps track of what NPCs should exist
in each room.

Commands interacting with this manager include ``@spawnreload`` to reload all
spawn entries, ``@forcerespawn`` for immediate checks, ``@showspawns`` to view
configured spawns, ``@resetworld`` to repopulate all areas and ``areas.reset``
for individual areas. Saving room spawns through ``redit`` automatically
registers them with the manager as well.
"""

from __future__ import annotations

import time
from typing import Any, Dict, List

from evennia.prototypes import spawner
from evennia.objects.models import ObjectDB
from evennia.utils import logger, search

from typeclasses.scripts import Script
from utils.mob_proto import apply_proto_items, spawn_from_vnum
from world import prototypes


class SpawnManager(Script):
    """Global manager for spawning NPCs from prototypes."""

    def at_script_creation(self):
        self.key = "spawn_manager"
        self.desc = "Handles mob respawning for rooms"
        self.interval = 60
        self.persistent = True
        self.db.entries = self.db.entries or []
<<<<<<< HEAD
        # number of batches to split spawn processing into each repeat cycle
        self.db.batch_size = self.db.batch_size or 1
        # ndb attribute tracking which batch tick we are on
        self.ndb.batch_index = -1
=======
        # number of entries to process each tick
        self.db.batch_size = self.db.batch_size or 1
        # tick counter used for batching
        self.db.tick_count = self.db.tick_count or 0
>>>>>>> 2ffb238f

    # ------------------------------------------------------------
    # public API
    # ------------------------------------------------------------
    def load_spawn_data(self):
        """Load spawn entries from room prototypes."""
        from utils.prototype_manager import load_all_prototypes
        from world.scripts.mob_db import get_mobdb

        self.db.entries = []
        room_protos = load_all_prototypes("room")
        npc_registry = prototypes.get_npc_prototypes()
        mob_db = get_mobdb()
        for proto in room_protos.values():
            spawns = proto.get("spawns") or []
            if not spawns:
                continue
            for entry in spawns:
                proto_key = entry.get("prototype") or entry.get("proto")
                if not proto_key:
                    continue
                if isinstance(proto_key, int) or (
                    isinstance(proto_key, str) and proto_key.isdigit()
                ):
                    if not mob_db.get_proto(int(proto_key)):
                        logger.log_err(
                            f"SpawnManager: missing NPC prototype '{proto_key}' for room spawn"
                        )
                        continue
                elif str(proto_key) not in npc_registry:
                    logger.log_err(
                        f"SpawnManager: missing NPC prototype '{proto_key}' for room spawn"
                    )
                    continue
                room_loc = entry.get("location") or proto.get("vnum") or proto.get("room_id")
                rid = self._normalize_room_id(room_loc)
                data = {
                    "area": (proto.get("area") or "").lower(),
                    "prototype": proto_key,
                    "room": room_loc,
                    "room_id": rid,
                    "max_count": int(entry.get("max_spawns", entry.get("max_count", 1))),
                    "respawn_rate": int(entry.get("spawn_interval", entry.get("respawn_rate", 60))),
                    "last_spawn": 0.0,
                }
                self.db.entries.append(data)

    def record_spawn(self, prototype: Any, room: Any) -> None:
        """Update the last spawn time for ``prototype`` in ``room``."""
        for entry in self.db.entries:
            if entry.get("prototype") == prototype and self._room_match(entry, room):
                entry["last_spawn"] = time.time()
                break

    def register_room_spawn(self, proto: Dict[str, Any]) -> None:
        """Register spawn data from a single room prototype."""
        spawns = proto.get("spawns") or []
        if not spawns:
            return
        room_id = proto.get("room_id") or proto.get("vnum")
        rid = self._normalize_room_id(room_id)
        self.db.entries = [e for e in self.db.entries if self._normalize_room_id(e) != rid]
        for entry in spawns:
            proto_key = entry.get("prototype") or entry.get("proto")
            if not proto_key:
                continue
            room_val = entry.get("location") or room_id
            data = {
                "area": (proto.get("area") or "").lower(),
                "prototype": proto_key,
                "room": room_val,
                "room_id": self._normalize_room_id(room_val),
                "max_count": int(entry.get("max_spawns", entry.get("max_count", 1))),
                "respawn_rate": int(entry.get("spawn_interval", entry.get("respawn_rate", 60))),
                "last_spawn": 0.0,
            }
            self.db.entries.append(data)

    def force_respawn(self, room_vnum: int) -> None:
        """Immediately respawn all entries for ``room_vnum``."""
        now = time.time()
        for entry in self.db.entries:
            if self._normalize_room_id(entry) != room_vnum:
                continue
            room = self._get_room(entry)
            if not room:
                continue
            proto = entry.get("prototype")
            count = self._live_count(proto, room)
            missing = max(0, entry.get("max_count", 0) - count)
            if missing <= 0:
                logger.log_info(
                    f"SpawnManager: room {room_vnum} at max population for {proto}"
                )
                continue
            for _ in range(missing):
                self._spawn(proto, room)
            entry["last_spawn"] = now

    def reload_spawns(self) -> None:
        """Reload spawn data from prototypes and spawn initial mobs."""
        self.load_spawn_data()
        self.at_start()
        # Force an immediate respawn in every room after reloading. This helps
        # during debugging so changes to prototypes are reflected right away.
        for entry in self.db.entries:
            room_vnum = self._normalize_room_id(entry)
            if room_vnum is not None:
                self.force_respawn(room_vnum)

    # ------------------------------------------------------------
    # internal helpers
    # ------------------------------------------------------------
    def _normalize_room_id(self, room: Any) -> int | None:
        if isinstance(room, dict):
            if "room_id" in room:
                return room.get("room_id")
            room = room.get("room")
        if hasattr(room, "dbref"):
            return getattr(room.db, "room_id", None)
        if isinstance(room, int):
            return room
        if isinstance(room, str):
            if room.startswith("#") and room[1:].isdigit():
                return int(room[1:])
            if room.isdigit():
                return int(room)
        return None

    def _room_match(self, stored: Any, room: Any) -> bool:
        if isinstance(stored, dict):
            rid = stored.get("room_id")
            stored = stored.get("room")
        else:
            rid = None
        if hasattr(stored, "dbref"):
            return stored == room
        if rid is None:
            rid = self._normalize_room_id(stored)
        if rid is not None:
            return room.id == rid or getattr(room.db, "room_id", None) == rid
        return False

    def _get_room(self, entry: Dict) -> Any | None:
        room = entry.get("room")
        if hasattr(room, "dbref"):
            return room
        rid = entry.get("room_id")
        if isinstance(room, str) and room.startswith("#") and room[1:].isdigit():
            obj = ObjectDB.objects.filter(id=int(room[1:])).first()
            if obj:
                entry["room"] = obj
                return obj
            if rid is None:
                rid = int(room[1:])
        elif rid is None:
            rid = self._normalize_room_id(room)
        if rid is not None:
            objs = ObjectDB.objects.get_by_attribute(key="room_id", value=rid)
            obj = objs[0] if objs else None
            if obj:
                entry["room"] = obj
            return obj
        objs = search.search_object(room)
        obj = objs[0] if objs else None
        if obj:
            entry["room"] = obj
        return obj

    def _live_count(self, proto: Any, room: Any) -> int:
        return len(
            [
                obj
                for obj in room.contents
                if obj.db.prototype_key == proto and obj.db.spawn_room == room
            ]
        )

    def _spawn(self, proto: Any, room: Any) -> None:
        npc = None
        proto_is_digit = isinstance(proto, int) or (
            isinstance(proto, str) and str(proto).isdigit()
        )
        try:
            if proto_is_digit:
                npc = spawn_from_vnum(int(proto), location=room)
                npc.db.prototype_key = int(proto)
            else:
                p_data = prototypes.get_npc_prototypes().get(str(proto))
                if not p_data:
                    logger.log_warn(
                        f"SpawnManager: prototype {proto} not found for room {getattr(room, 'dbref', room)}"
                    )
                    return
                data = dict(p_data)
                base_cls = data.get("typeclass", "typeclasses.npcs.BaseNPC")
                if isinstance(base_cls, str):
                    module, clsname = base_cls.rsplit(".", 1)
                    base_cls = getattr(__import__(module, fromlist=[clsname]), clsname)
                data["typeclass"] = base_cls
                npc = spawner.spawn(data)[0]
                npc.location = room
                npc.db.prototype_key = proto
                apply_proto_items(npc, data)
        except Exception as err:  # pragma: no cover - log errors
            logger.log_err(f"SpawnManager error spawning {proto}: {err}")
            return

        if npc:
            npc.db.spawn_room = room
            npc.db.area_tag = room.db.area
            if not proto_is_digit:
                try:
                    from commands.npc_builder import finalize_mob_prototype  # lazy import
                    finalize_mob_prototype(npc, npc)
                except Exception as err:  # pragma: no cover - log errors
                    logger.log_err(f"Finalize error on {npc}: {err}")

    # ------------------------------------------------------------
    # script hooks
    # ------------------------------------------------------------
    def at_start(self):
        for entry in self.db.entries:
            room = self._get_room(entry)
            proto = entry.get("prototype")
            if not room:
                logger.log_warn(
                    f"SpawnManager: room {entry.get('room')} not found for {proto}"
                )
                continue
            existing = self._live_count(proto, room)
            max_count = entry.get("max_count", 1)
            if existing >= max_count:
                logger.log_info(
                    f"SpawnManager: skipping spawn in room {room.dbref} for {proto}; capacity {existing}/{max_count}"
                )
                continue
            to_spawn = max(0, max_count - existing)
            for _ in range(to_spawn):
                if self._live_count(proto, room) < max_count:
                    self._spawn(proto, room)
                    entry["last_spawn"] = time.time()
                    logger.log_info(
                        f"SpawnManager: spawned {proto} in room {room.dbref}"
                    )

    def at_repeat(self):
        # increment tick counter for batching
        self.db.tick_count = (self.db.tick_count or 0) + 1
        now = time.time()
<<<<<<< HEAD
        batch_size = max(1, int(self.db.batch_size or 1))
        self.ndb.batch_index = (getattr(self.ndb, "batch_index", -1) + 1) % batch_size
        for idx, entry in enumerate(self.db.entries):
            if idx % batch_size != self.ndb.batch_index:
=======
        batch_size = int(self.db.batch_size or 1)
        tick_mod = self.db.tick_count % batch_size
        for entry in self.db.entries:
            rid = self._normalize_room_id(entry.get("room"))
            hash_value = rid if rid is not None else hash(str(entry.get("room")))
            if batch_size > 1 and hash_value % batch_size != tick_mod:
>>>>>>> 2ffb238f
                continue
            room = self._get_room(entry)
            proto = entry.get("prototype")
            if not room:
                logger.log_warn(
                    f"SpawnManager: room {entry.get('room')} not found for {proto}"
                )
                continue
            live = self._live_count(proto, room)
            max_count = entry.get("max_count", 0)
            if live >= max_count:
                logger.log_info(
                    f"SpawnManager: skipping spawn in room {room.dbref} for {proto}; capacity {live}/{max_count}"
                )
                continue
            last = entry.get("last_spawn", 0)
            if now - last >= entry.get("respawn_rate", self.interval):
                self._spawn(proto, room)
                entry["last_spawn"] = now
                logger.log_info(
                    f"SpawnManager: spawned {proto} in room {room.dbref}"
                )
<|MERGE_RESOLUTION|>--- conflicted
+++ resolved
@@ -1,18 +1,3 @@
-
-"""Global NPC spawning manager.
-
-This script loads room spawn definitions from prototype files and handles
-timed respawning of NPCs. It runs as a single persistent script started at
-server boot via ``at_server_start`` and keeps track of what NPCs should exist
-in each room.
-
-Commands interacting with this manager include ``@spawnreload`` to reload all
-spawn entries, ``@forcerespawn`` for immediate checks, ``@showspawns`` to view
-configured spawns, ``@resetworld`` to repopulate all areas and ``areas.reset``
-for individual areas. Saving room spawns through ``redit`` automatically
-registers them with the manager as well.
-"""
-
 from __future__ import annotations
 
 import time
@@ -36,23 +21,13 @@
         self.interval = 60
         self.persistent = True
         self.db.entries = self.db.entries or []
-<<<<<<< HEAD
-        # number of batches to split spawn processing into each repeat cycle
         self.db.batch_size = self.db.batch_size or 1
-        # ndb attribute tracking which batch tick we are on
-        self.ndb.batch_index = -1
-=======
-        # number of entries to process each tick
-        self.db.batch_size = self.db.batch_size or 1
-        # tick counter used for batching
         self.db.tick_count = self.db.tick_count or 0
->>>>>>> 2ffb238f
 
     # ------------------------------------------------------------
     # public API
     # ------------------------------------------------------------
     def load_spawn_data(self):
-        """Load spawn entries from room prototypes."""
         from utils.prototype_manager import load_all_prototypes
         from world.scripts.mob_db import get_mobdb
 
@@ -68,22 +43,17 @@
                 proto_key = entry.get("prototype") or entry.get("proto")
                 if not proto_key:
                     continue
-                if isinstance(proto_key, int) or (
-                    isinstance(proto_key, str) and proto_key.isdigit()
-                ):
+                if isinstance(proto_key, int) or (isinstance(proto_key, str) and proto_key.isdigit()):
                     if not mob_db.get_proto(int(proto_key)):
-                        logger.log_err(
-                            f"SpawnManager: missing NPC prototype '{proto_key}' for room spawn"
-                        )
+                        logger.log_err(f"SpawnManager: missing NPC prototype '{proto_key}' for room spawn")
                         continue
                 elif str(proto_key) not in npc_registry:
-                    logger.log_err(
-                        f"SpawnManager: missing NPC prototype '{proto_key}' for room spawn"
-                    )
+                    logger.log_err(f"SpawnManager: missing NPC prototype '{proto_key}' for room spawn")
                     continue
+
                 room_loc = entry.get("location") or proto.get("vnum") or proto.get("room_id")
                 rid = self._normalize_room_id(room_loc)
-                data = {
+                self.db.entries.append({
                     "area": (proto.get("area") or "").lower(),
                     "prototype": proto_key,
                     "room": room_loc,
@@ -91,18 +61,15 @@
                     "max_count": int(entry.get("max_spawns", entry.get("max_count", 1))),
                     "respawn_rate": int(entry.get("spawn_interval", entry.get("respawn_rate", 60))),
                     "last_spawn": 0.0,
-                }
-                self.db.entries.append(data)
+                })
 
     def record_spawn(self, prototype: Any, room: Any) -> None:
-        """Update the last spawn time for ``prototype`` in ``room``."""
         for entry in self.db.entries:
             if entry.get("prototype") == prototype and self._room_match(entry, room):
                 entry["last_spawn"] = time.time()
                 break
 
     def register_room_spawn(self, proto: Dict[str, Any]) -> None:
-        """Register spawn data from a single room prototype."""
         spawns = proto.get("spawns") or []
         if not spawns:
             return
@@ -114,7 +81,7 @@
             if not proto_key:
                 continue
             room_val = entry.get("location") or room_id
-            data = {
+            self.db.entries.append({
                 "area": (proto.get("area") or "").lower(),
                 "prototype": proto_key,
                 "room": room_val,
@@ -122,11 +89,9 @@
                 "max_count": int(entry.get("max_spawns", entry.get("max_count", 1))),
                 "respawn_rate": int(entry.get("spawn_interval", entry.get("respawn_rate", 60))),
                 "last_spawn": 0.0,
-            }
-            self.db.entries.append(data)
+            })
 
     def force_respawn(self, room_vnum: int) -> None:
-        """Immediately respawn all entries for ``room_vnum``."""
         now = time.time()
         for entry in self.db.entries:
             if self._normalize_room_id(entry) != room_vnum:
@@ -138,20 +103,15 @@
             count = self._live_count(proto, room)
             missing = max(0, entry.get("max_count", 0) - count)
             if missing <= 0:
-                logger.log_info(
-                    f"SpawnManager: room {room_vnum} at max population for {proto}"
-                )
+                logger.log_info(f"SpawnManager: room {room_vnum} at max population for {proto}")
                 continue
             for _ in range(missing):
                 self._spawn(proto, room)
             entry["last_spawn"] = now
 
     def reload_spawns(self) -> None:
-        """Reload spawn data from prototypes and spawn initial mobs."""
         self.load_spawn_data()
         self.at_start()
-        # Force an immediate respawn in every room after reloading. This helps
-        # during debugging so changes to prototypes are reflected right away.
         for entry in self.db.entries:
             room_vnum = self._normalize_room_id(entry)
             if room_vnum is not None:
@@ -217,19 +177,14 @@
         return obj
 
     def _live_count(self, proto: Any, room: Any) -> int:
-        return len(
-            [
-                obj
-                for obj in room.contents
-                if obj.db.prototype_key == proto and obj.db.spawn_room == room
-            ]
-        )
+        return len([
+            obj for obj in room.contents
+            if obj.db.prototype_key == proto and obj.db.spawn_room == room
+        ])
 
     def _spawn(self, proto: Any, room: Any) -> None:
         npc = None
-        proto_is_digit = isinstance(proto, int) or (
-            isinstance(proto, str) and str(proto).isdigit()
-        )
+        proto_is_digit = isinstance(proto, int) or (isinstance(proto, str) and str(proto).isdigit())
         try:
             if proto_is_digit:
                 npc = spawn_from_vnum(int(proto), location=room)
@@ -237,9 +192,7 @@
             else:
                 p_data = prototypes.get_npc_prototypes().get(str(proto))
                 if not p_data:
-                    logger.log_warn(
-                        f"SpawnManager: prototype {proto} not found for room {getattr(room, 'dbref', room)}"
-                    )
+                    logger.log_warn(f"SpawnManager: prototype {proto} not found for room {getattr(room, 'dbref', room)}")
                     return
                 data = dict(p_data)
                 base_cls = data.get("typeclass", "typeclasses.npcs.BaseNPC")
@@ -251,7 +204,7 @@
                 npc.location = room
                 npc.db.prototype_key = proto
                 apply_proto_items(npc, data)
-        except Exception as err:  # pragma: no cover - log errors
+        except Exception as err:
             logger.log_err(f"SpawnManager error spawning {proto}: {err}")
             return
 
@@ -260,9 +213,9 @@
             npc.db.area_tag = room.db.area
             if not proto_is_digit:
                 try:
-                    from commands.npc_builder import finalize_mob_prototype  # lazy import
+                    from commands.npc_builder import finalize_mob_prototype
                     finalize_mob_prototype(npc, npc)
-                except Exception as err:  # pragma: no cover - log errors
+                except Exception as err:
                     logger.log_err(f"Finalize error on {npc}: {err}")
 
     # ------------------------------------------------------------
@@ -273,62 +226,42 @@
             room = self._get_room(entry)
             proto = entry.get("prototype")
             if not room:
-                logger.log_warn(
-                    f"SpawnManager: room {entry.get('room')} not found for {proto}"
-                )
+                logger.log_warn(f"SpawnManager: room {entry.get('room')} not found for {proto}")
                 continue
             existing = self._live_count(proto, room)
             max_count = entry.get("max_count", 1)
             if existing >= max_count:
-                logger.log_info(
-                    f"SpawnManager: skipping spawn in room {room.dbref} for {proto}; capacity {existing}/{max_count}"
-                )
+                logger.log_info(f"SpawnManager: skipping spawn in room {room.dbref} for {proto}; capacity {existing}/{max_count}")
                 continue
             to_spawn = max(0, max_count - existing)
             for _ in range(to_spawn):
                 if self._live_count(proto, room) < max_count:
                     self._spawn(proto, room)
                     entry["last_spawn"] = time.time()
-                    logger.log_info(
-                        f"SpawnManager: spawned {proto} in room {room.dbref}"
-                    )
+                    logger.log_info(f"SpawnManager: spawned {proto} in room {room.dbref}")
 
     def at_repeat(self):
-        # increment tick counter for batching
         self.db.tick_count = (self.db.tick_count or 0) + 1
         now = time.time()
-<<<<<<< HEAD
-        batch_size = max(1, int(self.db.batch_size or 1))
-        self.ndb.batch_index = (getattr(self.ndb, "batch_index", -1) + 1) % batch_size
-        for idx, entry in enumerate(self.db.entries):
-            if idx % batch_size != self.ndb.batch_index:
-=======
         batch_size = int(self.db.batch_size or 1)
         tick_mod = self.db.tick_count % batch_size
+
         for entry in self.db.entries:
             rid = self._normalize_room_id(entry.get("room"))
             hash_value = rid if rid is not None else hash(str(entry.get("room")))
             if batch_size > 1 and hash_value % batch_size != tick_mod:
->>>>>>> 2ffb238f
                 continue
             room = self._get_room(entry)
             proto = entry.get("prototype")
             if not room:
-                logger.log_warn(
-                    f"SpawnManager: room {entry.get('room')} not found for {proto}"
-                )
+                logger.log_warn(f"SpawnManager: room {entry.get('room')} not found for {proto}")
                 continue
             live = self._live_count(proto, room)
             max_count = entry.get("max_count", 0)
             if live >= max_count:
-                logger.log_info(
-                    f"SpawnManager: skipping spawn in room {room.dbref} for {proto}; capacity {live}/{max_count}"
-                )
                 continue
             last = entry.get("last_spawn", 0)
             if now - last >= entry.get("respawn_rate", self.interval):
                 self._spawn(proto, room)
                 entry["last_spawn"] = now
-                logger.log_info(
-                    f"SpawnManager: spawned {proto} in room {room.dbref}"
-                )
+                logger.log_info(f"SpawnManager: spawned {proto} in room {room.dbref}")