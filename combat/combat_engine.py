"""Core combat engine for round-based battles."""

from __future__ import annotations

from dataclasses import dataclass, field
from typing import List, Iterable, Dict
import random
from evennia.utils import delay
from world.system import state_manager

# For every ``HASTE_PER_EXTRA_ATTACK`` haste, an actor gains one additional
# attack in a round (up to ``MAX_ATTACKS_PER_ROUND`` total).
HASTE_PER_EXTRA_ATTACK = 50
MAX_ATTACKS_PER_ROUND = 6

from .combat_actions import Action, AttackAction, CombatResult
from .damage_types import DamageType
from .combat_utils import (
    format_combat_message,
    calculate_initiative,
)
from world.combat import get_health_description


def _current_hp(obj):
    """Return current health of ``obj`` as an integer."""
    if hasattr(obj, "hp"):
        try:
            return int(obj.hp)
        except Exception:
            pass
    hp_trait = getattr(getattr(obj, "traits", None), "health", None)
    if hp_trait is not None:
        try:
            return int(hp_trait.value)
        except Exception:
            return 0
    return 0


@dataclass
class CombatParticipant:
    """Representation of a combatant in the engine."""

    actor: object
    initiative: int = 0
    next_action: List[Action] = field(default_factory=list)


class CombatEngine:
    """Simple round-based combat engine."""

    def __init__(
        self,
        participants: Iterable[object] | None = None,
        round_time: int = 0,
        use_initiative: bool = True,
    ):
        """Create a new combat engine instance.

        Parameters
        ----------
        participants
            Optional iterable of initial combatants.
        round_time
            Delay between combat rounds in seconds. Defaults to ``0`` which
            immediately begins the next round after the previous one resolves.
        use_initiative
            If ``True`` initiative rolls determine action order.
        """
        self.participants: List[CombatParticipant] = []
        self.round = 0
        self.round_time = round_time
        self.use_initiative = use_initiative
        self.queue: List[CombatParticipant] = []
        self.aggro: Dict[object, Dict[object, int]] = {}
        self.round_output: List[str] = []
        if participants:
            for p in participants:
                self.add_participant(p)

    # -------------------------------------------------------------
    # Legacy helpers
    # -------------------------------------------------------------

    def update_pos(self, chara) -> None:
        """Update ``chara`` position tags based on remaining health.

        Parameters
        ----------
        chara
            Character being checked for status changes.

        Side Effects
        ------------
        Adds the ``unconscious`` and ``lying down`` status tags when
        ``chara`` has zero or less health.
        """
        hp = getattr(getattr(chara, "traits", None), "health", None)
        cur = hp.value if hp else getattr(chara, "hp", 1)
        if cur <= 0:
            if hasattr(chara, "tags"):
                chara.tags.add("unconscious", category="status")
                chara.tags.add("lying down", category="status")

    def change_alignment(self, attacker, victim) -> None:
        """Modify ``attacker`` alignment based on ``victim`` alignment.

        Parameters
        ----------
        attacker
            Character delivering the attack.
        victim
            Character being attacked.

        Side Effects
        ------------
        Adjusts ``attacker.db.alignment`` toward the opposite of
        ``victim`` and clamps the result between ``-1000`` and ``1000``.
        """
        if not attacker or not victim:
            return
        a_align = getattr(attacker.db, "alignment", None)
        v_align = getattr(victim.db, "alignment", None)
        if a_align is None or v_align is None:
            return
        attacker.db.alignment = max(-1000, min(1000, a_align - v_align))

    def solo_gain(self, chara, exp: int) -> None:
        """Award ``exp`` experience points directly to ``chara``.

        Parameters
        ----------
        chara
            Recipient of the experience points.
        exp
            Amount of experience awarded.

        Side Effects
        ------------
        Increases ``chara.db.experience`` and informs the character if possible.
        Triggers a level up check via :func:`state_manager.check_level_up`.
        """
        if not exp or not chara:
            return
        if hasattr(chara, "msg"):
            chara.msg(f"You gain {exp} experience.")
        state_manager.gain_xp(chara, exp)

    def group_gain(self, members: Iterable, exp: int) -> None:
        """Split ``exp`` experience between all ``members``.

        Parameters
        ----------
        members
            Iterable of characters receiving a share.
        exp
            Total experience value to divide amongst ``members``.

        Side Effects
        ------------
        Updates ``member.db.experience`` for each participant, sends a message if the
        member can be messaged and checks for level gains.
        """
        members = [m for m in members if m]
        if not members or not exp:
            return
        share = max(int(exp / len(members)), int(exp * 0.10))
        for member in members:
            if hasattr(member, "msg"):
                member.msg(f"You gain {share} experience.")
            state_manager.gain_xp(member, share)

    def dam_message(self, attacker, target, damage: int, *, crit: bool = False) -> None:
        """Announce that ``attacker`` dealt ``damage`` to ``target``.

        Parameters
        ----------
        attacker
            Character dealing the damage.
        target
            Character receiving the damage.
        damage
            Amount of damage dealt.
        crit
            Set to ``True`` if the hit was a critical strike.

        Side Effects
        ------------
        Broadcasts a formatted combat message to the attacker's location.
        """
        if not attacker or not target or not attacker.location:
            return
        msg = format_combat_message(attacker, target, "hits", damage, crit=crit)
        attacker.location.msg_contents(msg)

    def skill_message(self, actor, target, skill: str, success: bool = True) -> None:
        """Inform the room of a skill attempt.

        Parameters
        ----------
        actor
            Character attempting the skill.
        target
            Target of the skill, if any.
        skill
            Name of the skill used.
        success
            Whether the skill succeeded.

        Side Effects
        ------------
        Sends a descriptive message to ``actor.location`` if it exists.
        """
        if not actor or not actor.location:
            return
        if success:
            msg = f"{actor.key} uses {skill} on {getattr(target, 'key', 'nothing')}!"
        else:
            msg = f"{actor.key}'s {skill} fails to affect {getattr(target, 'key', 'anything')}!"
        actor.location.msg_contents(msg)

    def perform_violence(self) -> None:
        """Run a single combat round.

        This is a thin wrapper around :meth:`process_round` kept for
        backward compatibility.
        """
        self.process_round()

    def award_experience(self, attacker, victim) -> None:
        """Distribute experience for defeating ``victim``.

        Parameters
        ----------
        attacker
            Character credited with the kill.
        victim
            Character that was defeated.

        Side Effects
        ------------
        Awards experience either to ``attacker`` or split among all
        contributors tracked on ``victim``.
        """
        from combat.combat_utils import award_xp

        if hasattr(victim, "db"):
            exp = getattr(victim.db, "xp_reward", None)
            if exp is None:
                exp = getattr(victim.db, "exp_reward", 0)
        else:
            exp = 0
        exp = int(exp or 0)
        if not exp:
            level = getattr(getattr(victim, "db", None), "level", 1) or 1
            exp = level * 5

        contributors = list(self.aggro.get(victim, {}).keys()) or [attacker]
        # limit contributors to those still participating in combat
        active = {p.actor for p in self.participants}
        contributors = [c for c in contributors if c in active]

        award_xp(attacker, exp, contributors)

    def add_participant(self, actor: object) -> None:
        """Add a combatant to this engine.

        Parameters
        ----------
        actor
            Object representing the combatant to add.

        Side Effects
        ------------
        Appends a :class:`CombatParticipant` to :attr:`participants` and
        calls ``actor.on_enter_combat`` if present.
        """
        if hasattr(actor, "db") and getattr(actor, "pk", None) is not None:
            actor.db.in_combat = True
        self.participants.append(CombatParticipant(actor=actor))
        if hasattr(actor, "ndb"):
            actor.ndb.combat_engine = self
        if hasattr(actor, "on_enter_combat"):
            actor.on_enter_combat()

    def remove_participant(self, actor: object) -> None:
        """Remove ``actor`` from combat.

        Parameters
        ----------
        actor
            Combatant to remove from this engine.

        Side Effects
        ------------
        Cleans ``actor`` from internal queues and invokes
        ``actor.on_exit_combat`` if available.
        """
        self.participants = [p for p in self.participants if p.actor is not actor]
        self.queue = [p for p in self.queue if p.actor is not actor]

        if hasattr(actor, "db") and getattr(actor, "pk", None) is not None:
            actor.db.in_combat = False

        if hasattr(actor, "on_exit_combat"):
            actor.on_exit_combat()

        if hasattr(actor, "ndb") and hasattr(actor.ndb, "combat_engine"):
            del actor.ndb.combat_engine

    @property
    def turn_order(self) -> List[CombatParticipant]:
        """List combatants sorted by current initiative.

        Returns
        -------
        list[CombatParticipant]
            Participants ordered from highest to lowest initiative.
        """
        return sorted(self.participants, key=lambda p: p.initiative, reverse=True)

    def queue_action(self, actor: object, action: Action) -> None:
        """Set ``action`` as ``actor``'s next action.

        Parameters
        ----------
        actor
            The combatant performing the action.
        action
            The :class:`~combat.combat_actions.Action` instance to queue.

        Side Effects
        ------------
        Appends ``action`` to the ``next_action`` queue of the matching
        :class:`CombatParticipant`.
        """
        for participant in self.participants:
            if participant.actor is actor:
                participant.next_action.append(action)
                break

    # -------------------------------------------------------------
    # Round Processing
    # -------------------------------------------------------------

    def start_round(self) -> None:
        """Prepare initiative order and regenerate resources.

        Side Effects
        ------------
        Populates the internal action queue, applies regeneration and
        rolls initiative for each participant.
        """
        self.queue = []
        for participant in self.participants:
            actor = participant.actor
            if hasattr(actor, "traits"):
                state_manager.apply_regen(actor)
            participant.initiative = calculate_initiative(actor)
            self.queue.append(participant)
        if self.use_initiative:
            self.queue.sort(key=lambda p: p.initiative, reverse=True)

    def track_aggro(self, target, attacker) -> None:
        """Record threat generated by ``attacker`` on ``target``.

        Parameters
        ----------
        target
            Character becoming hostile toward ``attacker``.
        attacker
            Character generating threat.

        Side Effects
        ------------
        Updates an internal aggro table used when awarding experience.
        """
        if not target or target is attacker:
            return
        if getattr(target, "pk", None) is None or getattr(attacker, "pk", None) is None:
            return
        from world.system import state_manager

        data = self.aggro.setdefault(target, {})
        threat = 1 + state_manager.get_effective_stat(attacker, "threat")
        data[attacker] = data.get(attacker, 0) + threat

    def handle_defeat(self, target, attacker) -> None:
        """Handle ``target`` being reduced to zero health.

        Parameters
        ----------
        target
            The defeated character.
        attacker
            Character responsible for the defeat.

        Side Effects
        ------------
        Calls ``target.at_defeat`` if defined, removes the participant
        from combat and notifies allies in the same room.
        """
        if getattr(target, "pk", None) is None:
            # already cleaned up elsewhere
            self.remove_participant(target)
            return

        if hasattr(target, "on_exit_combat"):
            target.on_exit_combat()

        if hasattr(target, "at_defeat"):
            target.at_defeat(attacker)

        if getattr(target, "pk", None) is not None and hasattr(target, "on_death"):
            target.on_death(attacker)

        if getattr(target, "pk", None) is not None:
            self.update_pos(target)

        if attacker and attacker.location:
            attacker.location.msg_contents(
                f"{target.key} is defeated by {attacker.key}!"
            )

        self.remove_participant(target)
        for participant in list(self.participants):
            ally = participant.actor
            if ally is target:
                continue
            if ally.location == getattr(target, "location", None):
                hook = getattr(ally, "on_ally_down", None)
                if callable(hook):
                    hook(target, attacker)

    def apply_damage(
        self, attacker, target, amount: int, damage_type: DamageType | None
    ) -> int:
        """Apply ``amount`` of damage to ``target`` using its hooks.

        Parameters
        ----------
        attacker
            Character dealing the damage.
        target
            Character receiving the damage.
        amount
            Raw amount of damage attempted.
        damage_type
            Type of damage being inflicted.

        Returns
        -------
        int
            The actual damage dealt after hooks are processed.
        """

        if hasattr(target, "at_damage"):
            before = getattr(getattr(target, "traits", None), "health", None)
            if before:
                start = before.value
            else:
                start = getattr(target, "hp", 0)
            dealt = target.at_damage(attacker, amount, damage_type)
            if dealt is None:
                after = getattr(getattr(target, "traits", None), "health", None)
                if after:
                    dealt = start - after.value
                else:
                    dealt = start - getattr(target, "hp", start)
            return dealt
        elif hasattr(target, "hp"):
            target.hp = max(target.hp - amount, 0)
            return amount
        return 0

    def cleanup_environment(self) -> None:
        """Remove invalid participants from combat.

        Side Effects
        ------------
        Participants that have left the room or dropped to zero health are
        removed from the engine.
        """
        for participant in list(self.participants):
            actor = participant.actor
            hp = _current_hp(actor)
            target = getattr(getattr(actor, "db", None), "combat_target", None)
            if (
                getattr(actor, "location", None) is None
                or hp <= 0
                or target is None
            ):
                self.remove_participant(actor)

<<<<<<< HEAD
    # -------------------------------------------------------------
    # Round processing helpers
    # -------------------------------------------------------------

    def _gather_actions(self) -> list[tuple[int, int, int, CombatParticipant, Action]]:
        """Collect and sort all actions for this round."""
        actions: list[tuple[int, int, int, CombatParticipant, Action]] = []
=======
    def _gather_actions(self) -> list[tuple[int, int, CombatParticipant, Action]]:
        """Collect and sort all actions for this round."""
        actions: list[tuple[int, int, CombatParticipant, Action]] = []
>>>>>>> 6a066e06
        for participant in list(self.queue):
            actor = participant.actor
            hp = _current_hp(actor)
            if hp <= 0:
                continue
            target = getattr(getattr(actor, "db", None), "combat_target", None)
            hook = getattr(actor, "at_combat_turn", None)
            if callable(hook):
                hook(target)

            if participant.next_action:
                queued = list(participant.next_action)
            elif target:
                queued = [AttackAction(actor, target)]
            else:
                enemies = [
                    p.actor
                    for p in self.participants
                    if p.actor is not actor and _current_hp(p.actor) > 0
                ]
                if enemies:
                    queued = [AttackAction(actor, enemies[0])]
                else:
                    queued = []
                    if hasattr(actor, "msg"):
                        actor.msg("You hesitate, unsure of what to do.")

            haste = state_manager.get_effective_stat(actor, "haste")
            extra = max(0, haste // HASTE_PER_EXTRA_ATTACK)
            extra = min(extra, MAX_ATTACKS_PER_ROUND - 1)
            if extra and queued:
                extras: list[Action] = []
                for action in queued:
                    if isinstance(action, AttackAction):
                        for _ in range(extra):
                            extras.append(AttackAction(actor, action.target))
                queued.extend(extras)

            for idx, action in enumerate(queued):
                actions.append(
                    (
                        participant.initiative,
                        getattr(action, "priority", 0),
                        -idx,
                        participant,
                        action,
                    )
                )

        actions.sort(key=lambda t: (t[0], t[1], t[2]), reverse=True)
        return actions

<<<<<<< HEAD
    def _execute_action(
        self, participant: CombatParticipant, action: Action, damage_totals: Dict[object, int]
    ) -> None:
        """Validate and resolve ``action`` for ``participant``."""
        actor = participant.actor
        valid, err = action.validate()
        if not valid:
            if hasattr(actor, "msg") and err:
                actor.msg(err)
=======
    def _resolve_actions(self, actions: list[tuple[int, int, CombatParticipant, Action]]) -> Dict[object, int]:
        """Execute ``actions`` and return total damage per attacker."""
        damage_totals: Dict[object, int] = {}
        for _, _, _, participant, action in actions:
            actor = participant.actor
            valid, err = action.validate()
            if not valid:
                if hasattr(actor, "msg") and err:
                    actor.msg(err)
                if action in participant.next_action:
                    participant.next_action.remove(action)
                continue
            result = action.resolve()

>>>>>>> 6a066e06
            if action in participant.next_action:
                participant.next_action.remove(action)
            return

<<<<<<< HEAD
        result = action.resolve()

        if action in participant.next_action:
            participant.next_action.remove(action)

        damage_done = 0
        if result.damage and result.target:
            dt = result.damage_type
            if isinstance(dt, str):
                try:
                    dt = DamageType(dt)
                except ValueError:
                    dt = None
            damage_done = self.apply_damage(actor, result.target, result.damage, dt)
            if not result.message:
                self.dam_message(actor, result.target, damage_done)
            damage_totals[actor] = damage_totals.get(actor, 0) + damage_done

        if result.target:
            cond = get_health_description(result.target)
            self.round_output.append(f"The {result.target.key} {cond}")

        if actor.location and result.message:
            actor.location.msg_contents(result.message)
        self.track_aggro(result.target, actor)
        target_hp = _current_hp(result.target)
        if target_hp <= 0:
            self.handle_defeat(result.target, actor)

    def _summarize_damage(self, damage_totals: Dict[object, int]) -> None:
        """Append a short damage summary to the round output."""
=======
            damage_done = 0
            if result.damage and result.target:
                dt = result.damage_type
                if isinstance(dt, str):
                    try:
                        dt = DamageType(dt)
                    except ValueError:
                        dt = None
                damage_done = self.apply_damage(actor, result.target, result.damage, dt)
                if not result.message:
                    self.dam_message(actor, result.target, damage_done)
                damage_totals[actor] = damage_totals.get(actor, 0) + damage_done

            if result.target:
                cond = get_health_description(result.target)
                self.round_output.append(f"The {result.target.key} {cond}")

            if actor.location and result.message:
                actor.location.msg_contents(result.message)

            self.track_aggro(result.target, actor)
            target_hp = _current_hp(result.target)
            if target_hp <= 0:
                self.handle_defeat(result.target, actor)
        self.cleanup_environment()
        return damage_totals

    def _broadcast_results(self, damage_totals: Dict[object, int]) -> None:
        """Send accumulated messages and schedule the next round."""
>>>>>>> 6a066e06
        summary_lines = [
            f"{getattr(att, 'key', att)} dealt {dmg} damage."
            for att, dmg in damage_totals.items()
        ]
        if summary_lines:
            self.round_output.extend(summary_lines)

    def _broadcast_round_output(self) -> None:
        """Send accumulated round output to the appropriate location."""
        if not self.round_output:
            return
        msg = "\n".join(self.round_output)
        room = None
        if self.participants:
            room = getattr(self.participants[0].actor, "location", None)
        if room:
            room.msg_contents(msg)
        else:
            for participant in self.participants:
                actor = participant.actor
                if hasattr(actor, "msg"):
                    actor.msg(msg)

    def process_round(self) -> None:
        """Execute all queued actions for the current round.

        Side Effects
        ------------
        Applies damage, sends combat messages, awards experience and
        schedules the next round using :func:`evennia.utils.delay`.
        """
        self.start_round()
        self.round_output = []
        damage_totals: Dict[object, int] = {}

        actions = self._gather_actions()
        for _, _, _, participant, action in actions:
            self._execute_action(participant, action, damage_totals)

        self.cleanup_environment()
        self._summarize_damage(damage_totals)
        self._broadcast_round_output()

        self.round += 1
        if self.round_time is not None and any(_current_hp(p.actor) > 0 for p in self.participants):
            delay(self.round_time, self.process_round)

    def process_round(self) -> None:
        """Execute a combat round using queued actions."""
        self.start_round()
        self.round_output = []
        actions = self._gather_actions()
        totals = self._resolve_actions(actions)
        self._broadcast_results(totals)<|MERGE_RESOLUTION|>--- conflicted
+++ resolved
@@ -1,707 +1,152 @@
-"""Core combat engine for round-based battles."""
+def _gather_actions(self) -> list[tuple[int, int, int, CombatParticipant, Action]]:
+    """Collect and sort all actions for this round."""
+    actions: list[tuple[int, int, int, CombatParticipant, Action]] = []
+    for participant in list(self.queue):
+        actor = participant.actor
+        hp = _current_hp(actor)
+        if hp <= 0:
+            continue
+        target = getattr(getattr(actor, "db", None), "combat_target", None)
+        hook = getattr(actor, "at_combat_turn", None)
+        if callable(hook):
+            hook(target)
 
-from __future__ import annotations
+        if participant.next_action:
+            queued = list(participant.next_action)
+        elif target:
+            queued = [AttackAction(actor, target)]
+        else:
+            # fallback: attack any valid enemy in the room
+            enemies = [
+                p.actor
+                for p in self.participants
+                if p.actor is not actor and _current_hp(p.actor) > 0
+            ]
+            if enemies:
+                queued = [AttackAction(actor, enemies[0])]
+            else:
+                queued = []
+                if hasattr(actor, "msg"):
+                    actor.msg("You hesitate, unsure of what to do.")
 
-from dataclasses import dataclass, field
-from typing import List, Iterable, Dict
-import random
-from evennia.utils import delay
-from world.system import state_manager
+        # add extra attacks based on haste
+        haste = state_manager.get_effective_stat(actor, "haste")
+        extra = max(0, haste // HASTE_PER_EXTRA_ATTACK)
+        # limit total attacks to prevent runaway bursts
+        extra = min(extra, MAX_ATTACKS_PER_ROUND - 1)
+        if extra and queued:
+            extras: list[Action] = []
+            for action in queued:
+                if isinstance(action, AttackAction):
+                    for _ in range(extra):
+                        extras.append(AttackAction(actor, action.target))
+            queued.extend(extras)
 
-# For every ``HASTE_PER_EXTRA_ATTACK`` haste, an actor gains one additional
-# attack in a round (up to ``MAX_ATTACKS_PER_ROUND`` total).
-HASTE_PER_EXTRA_ATTACK = 50
-MAX_ATTACKS_PER_ROUND = 6
-
-from .combat_actions import Action, AttackAction, CombatResult
-from .damage_types import DamageType
-from .combat_utils import (
-    format_combat_message,
-    calculate_initiative,
-)
-from world.combat import get_health_description
-
-
-def _current_hp(obj):
-    """Return current health of ``obj`` as an integer."""
-    if hasattr(obj, "hp"):
-        try:
-            return int(obj.hp)
-        except Exception:
-            pass
-    hp_trait = getattr(getattr(obj, "traits", None), "health", None)
-    if hp_trait is not None:
-        try:
-            return int(hp_trait.value)
-        except Exception:
-            return 0
-    return 0
-
-
-@dataclass
-class CombatParticipant:
-    """Representation of a combatant in the engine."""
-
-    actor: object
-    initiative: int = 0
-    next_action: List[Action] = field(default_factory=list)
-
-
-class CombatEngine:
-    """Simple round-based combat engine."""
-
-    def __init__(
-        self,
-        participants: Iterable[object] | None = None,
-        round_time: int = 0,
-        use_initiative: bool = True,
-    ):
-        """Create a new combat engine instance.
-
-        Parameters
-        ----------
-        participants
-            Optional iterable of initial combatants.
-        round_time
-            Delay between combat rounds in seconds. Defaults to ``0`` which
-            immediately begins the next round after the previous one resolves.
-        use_initiative
-            If ``True`` initiative rolls determine action order.
-        """
-        self.participants: List[CombatParticipant] = []
-        self.round = 0
-        self.round_time = round_time
-        self.use_initiative = use_initiative
-        self.queue: List[CombatParticipant] = []
-        self.aggro: Dict[object, Dict[object, int]] = {}
-        self.round_output: List[str] = []
-        if participants:
-            for p in participants:
-                self.add_participant(p)
-
-    # -------------------------------------------------------------
-    # Legacy helpers
-    # -------------------------------------------------------------
-
-    def update_pos(self, chara) -> None:
-        """Update ``chara`` position tags based on remaining health.
-
-        Parameters
-        ----------
-        chara
-            Character being checked for status changes.
-
-        Side Effects
-        ------------
-        Adds the ``unconscious`` and ``lying down`` status tags when
-        ``chara`` has zero or less health.
-        """
-        hp = getattr(getattr(chara, "traits", None), "health", None)
-        cur = hp.value if hp else getattr(chara, "hp", 1)
-        if cur <= 0:
-            if hasattr(chara, "tags"):
-                chara.tags.add("unconscious", category="status")
-                chara.tags.add("lying down", category="status")
-
-    def change_alignment(self, attacker, victim) -> None:
-        """Modify ``attacker`` alignment based on ``victim`` alignment.
-
-        Parameters
-        ----------
-        attacker
-            Character delivering the attack.
-        victim
-            Character being attacked.
-
-        Side Effects
-        ------------
-        Adjusts ``attacker.db.alignment`` toward the opposite of
-        ``victim`` and clamps the result between ``-1000`` and ``1000``.
-        """
-        if not attacker or not victim:
-            return
-        a_align = getattr(attacker.db, "alignment", None)
-        v_align = getattr(victim.db, "alignment", None)
-        if a_align is None or v_align is None:
-            return
-        attacker.db.alignment = max(-1000, min(1000, a_align - v_align))
-
-    def solo_gain(self, chara, exp: int) -> None:
-        """Award ``exp`` experience points directly to ``chara``.
-
-        Parameters
-        ----------
-        chara
-            Recipient of the experience points.
-        exp
-            Amount of experience awarded.
-
-        Side Effects
-        ------------
-        Increases ``chara.db.experience`` and informs the character if possible.
-        Triggers a level up check via :func:`state_manager.check_level_up`.
-        """
-        if not exp or not chara:
-            return
-        if hasattr(chara, "msg"):
-            chara.msg(f"You gain {exp} experience.")
-        state_manager.gain_xp(chara, exp)
-
-    def group_gain(self, members: Iterable, exp: int) -> None:
-        """Split ``exp`` experience between all ``members``.
-
-        Parameters
-        ----------
-        members
-            Iterable of characters receiving a share.
-        exp
-            Total experience value to divide amongst ``members``.
-
-        Side Effects
-        ------------
-        Updates ``member.db.experience`` for each participant, sends a message if the
-        member can be messaged and checks for level gains.
-        """
-        members = [m for m in members if m]
-        if not members or not exp:
-            return
-        share = max(int(exp / len(members)), int(exp * 0.10))
-        for member in members:
-            if hasattr(member, "msg"):
-                member.msg(f"You gain {share} experience.")
-            state_manager.gain_xp(member, share)
-
-    def dam_message(self, attacker, target, damage: int, *, crit: bool = False) -> None:
-        """Announce that ``attacker`` dealt ``damage`` to ``target``.
-
-        Parameters
-        ----------
-        attacker
-            Character dealing the damage.
-        target
-            Character receiving the damage.
-        damage
-            Amount of damage dealt.
-        crit
-            Set to ``True`` if the hit was a critical strike.
-
-        Side Effects
-        ------------
-        Broadcasts a formatted combat message to the attacker's location.
-        """
-        if not attacker or not target or not attacker.location:
-            return
-        msg = format_combat_message(attacker, target, "hits", damage, crit=crit)
-        attacker.location.msg_contents(msg)
-
-    def skill_message(self, actor, target, skill: str, success: bool = True) -> None:
-        """Inform the room of a skill attempt.
-
-        Parameters
-        ----------
-        actor
-            Character attempting the skill.
-        target
-            Target of the skill, if any.
-        skill
-            Name of the skill used.
-        success
-            Whether the skill succeeded.
-
-        Side Effects
-        ------------
-        Sends a descriptive message to ``actor.location`` if it exists.
-        """
-        if not actor or not actor.location:
-            return
-        if success:
-            msg = f"{actor.key} uses {skill} on {getattr(target, 'key', 'nothing')}!"
-        else:
-            msg = f"{actor.key}'s {skill} fails to affect {getattr(target, 'key', 'anything')}!"
-        actor.location.msg_contents(msg)
-
-    def perform_violence(self) -> None:
-        """Run a single combat round.
-
-        This is a thin wrapper around :meth:`process_round` kept for
-        backward compatibility.
-        """
-        self.process_round()
-
-    def award_experience(self, attacker, victim) -> None:
-        """Distribute experience for defeating ``victim``.
-
-        Parameters
-        ----------
-        attacker
-            Character credited with the kill.
-        victim
-            Character that was defeated.
-
-        Side Effects
-        ------------
-        Awards experience either to ``attacker`` or split among all
-        contributors tracked on ``victim``.
-        """
-        from combat.combat_utils import award_xp
-
-        if hasattr(victim, "db"):
-            exp = getattr(victim.db, "xp_reward", None)
-            if exp is None:
-                exp = getattr(victim.db, "exp_reward", 0)
-        else:
-            exp = 0
-        exp = int(exp or 0)
-        if not exp:
-            level = getattr(getattr(victim, "db", None), "level", 1) or 1
-            exp = level * 5
-
-        contributors = list(self.aggro.get(victim, {}).keys()) or [attacker]
-        # limit contributors to those still participating in combat
-        active = {p.actor for p in self.participants}
-        contributors = [c for c in contributors if c in active]
-
-        award_xp(attacker, exp, contributors)
-
-    def add_participant(self, actor: object) -> None:
-        """Add a combatant to this engine.
-
-        Parameters
-        ----------
-        actor
-            Object representing the combatant to add.
-
-        Side Effects
-        ------------
-        Appends a :class:`CombatParticipant` to :attr:`participants` and
-        calls ``actor.on_enter_combat`` if present.
-        """
-        if hasattr(actor, "db") and getattr(actor, "pk", None) is not None:
-            actor.db.in_combat = True
-        self.participants.append(CombatParticipant(actor=actor))
-        if hasattr(actor, "ndb"):
-            actor.ndb.combat_engine = self
-        if hasattr(actor, "on_enter_combat"):
-            actor.on_enter_combat()
-
-    def remove_participant(self, actor: object) -> None:
-        """Remove ``actor`` from combat.
-
-        Parameters
-        ----------
-        actor
-            Combatant to remove from this engine.
-
-        Side Effects
-        ------------
-        Cleans ``actor`` from internal queues and invokes
-        ``actor.on_exit_combat`` if available.
-        """
-        self.participants = [p for p in self.participants if p.actor is not actor]
-        self.queue = [p for p in self.queue if p.actor is not actor]
-
-        if hasattr(actor, "db") and getattr(actor, "pk", None) is not None:
-            actor.db.in_combat = False
-
-        if hasattr(actor, "on_exit_combat"):
-            actor.on_exit_combat()
-
-        if hasattr(actor, "ndb") and hasattr(actor.ndb, "combat_engine"):
-            del actor.ndb.combat_engine
-
-    @property
-    def turn_order(self) -> List[CombatParticipant]:
-        """List combatants sorted by current initiative.
-
-        Returns
-        -------
-        list[CombatParticipant]
-            Participants ordered from highest to lowest initiative.
-        """
-        return sorted(self.participants, key=lambda p: p.initiative, reverse=True)
-
-    def queue_action(self, actor: object, action: Action) -> None:
-        """Set ``action`` as ``actor``'s next action.
-
-        Parameters
-        ----------
-        actor
-            The combatant performing the action.
-        action
-            The :class:`~combat.combat_actions.Action` instance to queue.
-
-        Side Effects
-        ------------
-        Appends ``action`` to the ``next_action`` queue of the matching
-        :class:`CombatParticipant`.
-        """
-        for participant in self.participants:
-            if participant.actor is actor:
-                participant.next_action.append(action)
-                break
-
-    # -------------------------------------------------------------
-    # Round Processing
-    # -------------------------------------------------------------
-
-    def start_round(self) -> None:
-        """Prepare initiative order and regenerate resources.
-
-        Side Effects
-        ------------
-        Populates the internal action queue, applies regeneration and
-        rolls initiative for each participant.
-        """
-        self.queue = []
-        for participant in self.participants:
-            actor = participant.actor
-            if hasattr(actor, "traits"):
-                state_manager.apply_regen(actor)
-            participant.initiative = calculate_initiative(actor)
-            self.queue.append(participant)
-        if self.use_initiative:
-            self.queue.sort(key=lambda p: p.initiative, reverse=True)
-
-    def track_aggro(self, target, attacker) -> None:
-        """Record threat generated by ``attacker`` on ``target``.
-
-        Parameters
-        ----------
-        target
-            Character becoming hostile toward ``attacker``.
-        attacker
-            Character generating threat.
-
-        Side Effects
-        ------------
-        Updates an internal aggro table used when awarding experience.
-        """
-        if not target or target is attacker:
-            return
-        if getattr(target, "pk", None) is None or getattr(attacker, "pk", None) is None:
-            return
-        from world.system import state_manager
-
-        data = self.aggro.setdefault(target, {})
-        threat = 1 + state_manager.get_effective_stat(attacker, "threat")
-        data[attacker] = data.get(attacker, 0) + threat
-
-    def handle_defeat(self, target, attacker) -> None:
-        """Handle ``target`` being reduced to zero health.
-
-        Parameters
-        ----------
-        target
-            The defeated character.
-        attacker
-            Character responsible for the defeat.
-
-        Side Effects
-        ------------
-        Calls ``target.at_defeat`` if defined, removes the participant
-        from combat and notifies allies in the same room.
-        """
-        if getattr(target, "pk", None) is None:
-            # already cleaned up elsewhere
-            self.remove_participant(target)
-            return
-
-        if hasattr(target, "on_exit_combat"):
-            target.on_exit_combat()
-
-        if hasattr(target, "at_defeat"):
-            target.at_defeat(attacker)
-
-        if getattr(target, "pk", None) is not None and hasattr(target, "on_death"):
-            target.on_death(attacker)
-
-        if getattr(target, "pk", None) is not None:
-            self.update_pos(target)
-
-        if attacker and attacker.location:
-            attacker.location.msg_contents(
-                f"{target.key} is defeated by {attacker.key}!"
+        for idx, action in enumerate(queued):
+            actions.append(
+                (
+                    participant.initiative,
+                    getattr(action, "priority", 0),
+                    -idx,
+                    participant,
+                    action,
+                )
             )
 
-        self.remove_participant(target)
-        for participant in list(self.participants):
-            ally = participant.actor
-            if ally is target:
-                continue
-            if ally.location == getattr(target, "location", None):
-                hook = getattr(ally, "on_ally_down", None)
-                if callable(hook):
-                    hook(target, attacker)
+    actions.sort(key=lambda t: (t[0], t[1], t[2]), reverse=True)
+    return actions
 
-    def apply_damage(
-        self, attacker, target, amount: int, damage_type: DamageType | None
-    ) -> int:
-        """Apply ``amount`` of damage to ``target`` using its hooks.
-
-        Parameters
-        ----------
-        attacker
-            Character dealing the damage.
-        target
-            Character receiving the damage.
-        amount
-            Raw amount of damage attempted.
-        damage_type
-            Type of damage being inflicted.
-
-        Returns
-        -------
-        int
-            The actual damage dealt after hooks are processed.
-        """
-
-        if hasattr(target, "at_damage"):
-            before = getattr(getattr(target, "traits", None), "health", None)
-            if before:
-                start = before.value
-            else:
-                start = getattr(target, "hp", 0)
-            dealt = target.at_damage(attacker, amount, damage_type)
-            if dealt is None:
-                after = getattr(getattr(target, "traits", None), "health", None)
-                if after:
-                    dealt = start - after.value
-                else:
-                    dealt = start - getattr(target, "hp", start)
-            return dealt
-        elif hasattr(target, "hp"):
-            target.hp = max(target.hp - amount, 0)
-            return amount
-        return 0
-
-    def cleanup_environment(self) -> None:
-        """Remove invalid participants from combat.
-
-        Side Effects
-        ------------
-        Participants that have left the room or dropped to zero health are
-        removed from the engine.
-        """
-        for participant in list(self.participants):
-            actor = participant.actor
-            hp = _current_hp(actor)
-            target = getattr(getattr(actor, "db", None), "combat_target", None)
-            if (
-                getattr(actor, "location", None) is None
-                or hp <= 0
-                or target is None
-            ):
-                self.remove_participant(actor)
-
-<<<<<<< HEAD
-    # -------------------------------------------------------------
-    # Round processing helpers
-    # -------------------------------------------------------------
-
-    def _gather_actions(self) -> list[tuple[int, int, int, CombatParticipant, Action]]:
-        """Collect and sort all actions for this round."""
-        actions: list[tuple[int, int, int, CombatParticipant, Action]] = []
-=======
-    def _gather_actions(self) -> list[tuple[int, int, CombatParticipant, Action]]:
-        """Collect and sort all actions for this round."""
-        actions: list[tuple[int, int, CombatParticipant, Action]] = []
->>>>>>> 6a066e06
-        for participant in list(self.queue):
-            actor = participant.actor
-            hp = _current_hp(actor)
-            if hp <= 0:
-                continue
-            target = getattr(getattr(actor, "db", None), "combat_target", None)
-            hook = getattr(actor, "at_combat_turn", None)
-            if callable(hook):
-                hook(target)
-
-            if participant.next_action:
-                queued = list(participant.next_action)
-            elif target:
-                queued = [AttackAction(actor, target)]
-            else:
-                enemies = [
-                    p.actor
-                    for p in self.participants
-                    if p.actor is not actor and _current_hp(p.actor) > 0
-                ]
-                if enemies:
-                    queued = [AttackAction(actor, enemies[0])]
-                else:
-                    queued = []
-                    if hasattr(actor, "msg"):
-                        actor.msg("You hesitate, unsure of what to do.")
-
-            haste = state_manager.get_effective_stat(actor, "haste")
-            extra = max(0, haste // HASTE_PER_EXTRA_ATTACK)
-            extra = min(extra, MAX_ATTACKS_PER_ROUND - 1)
-            if extra and queued:
-                extras: list[Action] = []
-                for action in queued:
-                    if isinstance(action, AttackAction):
-                        for _ in range(extra):
-                            extras.append(AttackAction(actor, action.target))
-                queued.extend(extras)
-
-            for idx, action in enumerate(queued):
-                actions.append(
-                    (
-                        participant.initiative,
-                        getattr(action, "priority", 0),
-                        -idx,
-                        participant,
-                        action,
-                    )
-                )
-
-        actions.sort(key=lambda t: (t[0], t[1], t[2]), reverse=True)
-        return actions
-
-<<<<<<< HEAD
-    def _execute_action(
-        self, participant: CombatParticipant, action: Action, damage_totals: Dict[object, int]
-    ) -> None:
-        """Validate and resolve ``action`` for ``participant``."""
-        actor = participant.actor
-        valid, err = action.validate()
-        if not valid:
-            if hasattr(actor, "msg") and err:
-                actor.msg(err)
-=======
-    def _resolve_actions(self, actions: list[tuple[int, int, CombatParticipant, Action]]) -> Dict[object, int]:
-        """Execute ``actions`` and return total damage per attacker."""
-        damage_totals: Dict[object, int] = {}
-        for _, _, _, participant, action in actions:
-            actor = participant.actor
-            valid, err = action.validate()
-            if not valid:
-                if hasattr(actor, "msg") and err:
-                    actor.msg(err)
-                if action in participant.next_action:
-                    participant.next_action.remove(action)
-                continue
-            result = action.resolve()
-
->>>>>>> 6a066e06
-            if action in participant.next_action:
-                participant.next_action.remove(action)
-            return
-
-<<<<<<< HEAD
-        result = action.resolve()
-
+def _execute_action(
+    self, participant: CombatParticipant, action: Action, damage_totals: Dict[object, int]
+) -> None:
+    """Validate and resolve ``action`` for ``participant``."""
+    actor = participant.actor
+    valid, err = action.validate()
+    if not valid:
+        if hasattr(actor, "msg") and err:
+            actor.msg(err)
         if action in participant.next_action:
             participant.next_action.remove(action)
+        return
 
-        damage_done = 0
-        if result.damage and result.target:
-            dt = result.damage_type
-            if isinstance(dt, str):
-                try:
-                    dt = DamageType(dt)
-                except ValueError:
-                    dt = None
-            damage_done = self.apply_damage(actor, result.target, result.damage, dt)
-            if not result.message:
-                self.dam_message(actor, result.target, damage_done)
-            damage_totals[actor] = damage_totals.get(actor, 0) + damage_done
+    result = action.resolve()
 
-        if result.target:
-            cond = get_health_description(result.target)
-            self.round_output.append(f"The {result.target.key} {cond}")
+    if action in participant.next_action:
+        participant.next_action.remove(action)
 
-        if actor.location and result.message:
-            actor.location.msg_contents(result.message)
+    damage_done = 0
+    if result.damage and result.target:
+        dt = result.damage_type
+        if isinstance(dt, str):
+            try:
+                dt = DamageType(dt)
+            except ValueError:
+                dt = None
+        damage_done = self.apply_damage(actor, result.target, result.damage, dt)
+        if not result.message:
+            self.dam_message(actor, result.target, damage_done)
+        damage_totals[actor] = damage_totals.get(actor, 0) + damage_done
+
+    if result.target:
+        cond = get_health_description(result.target)
+        self.round_output.append(f"The {result.target.key} {cond}")
+
+    if actor.location and result.message:
+        actor.location.msg_contents(result.message)
+    
+    # Only track aggro and handle defeat if we have a valid target
+    if result.target:
         self.track_aggro(result.target, actor)
         target_hp = _current_hp(result.target)
         if target_hp <= 0:
             self.handle_defeat(result.target, actor)
 
-    def _summarize_damage(self, damage_totals: Dict[object, int]) -> None:
-        """Append a short damage summary to the round output."""
-=======
-            damage_done = 0
-            if result.damage and result.target:
-                dt = result.damage_type
-                if isinstance(dt, str):
-                    try:
-                        dt = DamageType(dt)
-                    except ValueError:
-                        dt = None
-                damage_done = self.apply_damage(actor, result.target, result.damage, dt)
-                if not result.message:
-                    self.dam_message(actor, result.target, damage_done)
-                damage_totals[actor] = damage_totals.get(actor, 0) + damage_done
+def _summarize_damage(self, damage_totals: Dict[object, int]) -> None:
+    """Append a short damage summary to the round output."""
+    summary_lines = [
+        f"{getattr(att, 'key', att)} dealt {dmg} damage."
+        for att, dmg in damage_totals.items()
+        if dmg > 0  # Only show non-zero damage
+    ]
+    if summary_lines:
+        self.round_output.extend(summary_lines)
 
-            if result.target:
-                cond = get_health_description(result.target)
-                self.round_output.append(f"The {result.target.key} {cond}")
+def _broadcast_round_output(self) -> None:
+    """Send accumulated round output to the appropriate location."""
+    if not self.round_output:
+        return
+    msg = "\n".join(self.round_output)
+    room = None
+    if self.participants:
+        room = getattr(self.participants[0].actor, "location", None)
+    if room:
+        room.msg_contents(msg)
+    else:
+        for participant in self.participants:
+            actor = participant.actor
+            if hasattr(actor, "msg"):
+                actor.msg(msg)
 
-            if actor.location and result.message:
-                actor.location.msg_contents(result.message)
+def process_round(self) -> None:
+    """Execute all queued actions for the current round.
 
-            self.track_aggro(result.target, actor)
-            target_hp = _current_hp(result.target)
-            if target_hp <= 0:
-                self.handle_defeat(result.target, actor)
-        self.cleanup_environment()
-        return damage_totals
+    Side Effects
+    ------------
+    Applies damage, sends combat messages, awards experience and
+    schedules the next round using :func:`evennia.utils.delay`.
+    """
+    self.start_round()
+    self.round_output = []
+    damage_totals: Dict[object, int] = {}
 
-    def _broadcast_results(self, damage_totals: Dict[object, int]) -> None:
-        """Send accumulated messages and schedule the next round."""
->>>>>>> 6a066e06
-        summary_lines = [
-            f"{getattr(att, 'key', att)} dealt {dmg} damage."
-            for att, dmg in damage_totals.items()
-        ]
-        if summary_lines:
-            self.round_output.extend(summary_lines)
+    actions = self._gather_actions()
+    for _, _, _, participant, action in actions:
+        self._execute_action(participant, action, damage_totals)
 
-    def _broadcast_round_output(self) -> None:
-        """Send accumulated round output to the appropriate location."""
-        if not self.round_output:
-            return
-        msg = "\n".join(self.round_output)
-        room = None
-        if self.participants:
-            room = getattr(self.participants[0].actor, "location", None)
-        if room:
-            room.msg_contents(msg)
-        else:
-            for participant in self.participants:
-                actor = participant.actor
-                if hasattr(actor, "msg"):
-                    actor.msg(msg)
+    self.cleanup_environment()
+    self._summarize_damage(damage_totals)
+    self._broadcast_round_output()
 
-    def process_round(self) -> None:
-        """Execute all queued actions for the current round.
-
-        Side Effects
-        ------------
-        Applies damage, sends combat messages, awards experience and
-        schedules the next round using :func:`evennia.utils.delay`.
-        """
-        self.start_round()
-        self.round_output = []
-        damage_totals: Dict[object, int] = {}
-
-        actions = self._gather_actions()
-        for _, _, _, participant, action in actions:
-            self._execute_action(participant, action, damage_totals)
-
-        self.cleanup_environment()
-        self._summarize_damage(damage_totals)
-        self._broadcast_round_output()
-
-        self.round += 1
-        if self.round_time is not None and any(_current_hp(p.actor) > 0 for p in self.participants):
-            delay(self.round_time, self.process_round)
-
-    def process_round(self) -> None:
-        """Execute a combat round using queued actions."""
-        self.start_round()
-        self.round_output = []
-        actions = self._gather_actions()
-        totals = self._resolve_actions(actions)
-        self._broadcast_results(totals)+    self.round += 1
+    if self.round_time is not None and any(_current_hp(p.actor) > 0 for p in self.participants):
+        delay(self.round_time, self.process_round)