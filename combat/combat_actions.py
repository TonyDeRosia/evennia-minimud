--- conflicted
+++ resolved
@@ -104,49 +104,46 @@
 
     priority = 1
 
-    def resolve(self) -> CombatResult:
-        """Carry out a basic weapon attack."""
-        target = self.target
-        if not target:
-            return CombatResult(self.actor, self.actor, "No target.")
-        weapon = self.actor
-        if utils.inherits_from(self.actor, "typeclasses.characters.Character"):
-            if self.actor.wielding:
-                weapon = self.actor.wielding[0]
-            elif getattr(self.actor.db, "natural_weapon", None):
-                # use natural weapon stats when unarmed
-                weapon = self.actor.db.natural_weapon
-            else:
-                weapon = self.actor
-        dmg = 0
-        dtype = DamageType.BLUDGEONING
-        if hasattr(target, "hp"):
-<<<<<<< HEAD
-            if isinstance(weapon, dict):
-                dmg = weapon.get("damage", 0)
-                dtype = weapon.get("damage_type", DamageType.BLUDGEONING)
-            else:
-                dmg = getattr(weapon, "damage", 0)
-                dtype = getattr(weapon, "damage_type", DamageType.BLUDGEONING)
-=======
+def resolve(self) -> CombatResult:
+    """Carry out a basic weapon attack."""
+    target = self.target
+    if not target:
+        return CombatResult(self.actor, self.actor, "No target.")
+    
+    weapon = self.actor
+    if utils.inherits_from(self.actor, "typeclasses.characters.Character"):
+        if self.actor.wielding:
+            weapon = self.actor.wielding[0]
+        elif getattr(self.actor.db, "natural_weapon", None):
+            # Use natural weapon stats when unarmed
+            weapon = self.actor.db.natural_weapon
+        else:
+            weapon = self.actor
+
+    dmg = 0
+    dtype = DamageType.BLUDGEONING
+
+    if hasattr(target, "hp"):
+        if isinstance(weapon, dict):
+            dmg = weapon.get("damage", 0)
+            dtype = weapon.get("damage_type", DamageType.BLUDGEONING)
+        else:
             dmg = getattr(weapon, "damage", 0)
->>>>>>> ea2a6a73
-            # scale damage using attacker stats
-            str_val = state_manager.get_effective_stat(self.actor, "STR")
-            dex_val = state_manager.get_effective_stat(self.actor, "DEX")
-            # Formula: base_damage * (1 + STR*0.012 + DEX*0.004)
-            dmg = int(round(dmg * (1 + str_val * 0.012 + dex_val * 0.004)))
-<<<<<<< HEAD
-=======
             dtype = getattr(weapon, "damage_type", DamageType.BLUDGEONING)
->>>>>>> ea2a6a73
-        return CombatResult(
-            actor=self.actor,
-            target=target,
-            message=f"{self.actor.key} strikes {target.key} for {dmg} damage!",
-            damage=dmg,
-            damage_type=dtype,
-        )
+
+        # Scale damage using attacker's stats
+        str_val = state_manager.get_effective_stat(self.actor, "STR")
+        dex_val = state_manager.get_effective_stat(self.actor, "DEX")
+        dmg = int(round(dmg * (1 + str_val * 0.012 + dex_val * 0.004)))
+
+    return CombatResult(
+        actor=self.actor,
+        target=target,
+        message=f"{self.actor.key} strikes {target.key} for {dmg} damage!",
+        damage=dmg,
+        damage_type=dtype,
+    )
+
 
 
 class DefendAction(Action):
